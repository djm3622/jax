# Copyright 2020 The JAX Authors.
#
# Licensed under the Apache License, Version 2.0 (the "License");
# you may not use this file except in compliance with the License.
# You may obtain a copy of the License at
#
#     https://www.apache.org/licenses/LICENSE-2.0
#
# Unless required by applicable law or agreed to in writing, software
# distributed under the License is distributed on an "AS IS" BASIS,
# WITHOUT WARRANTIES OR CONDITIONS OF ANY KIND, either express or implied.
# See the License for the specific language governing permissions and
# limitations under the License.
"""Experimental module transforms JAX functions to be executed by TensorFlow."""
import dataclasses
from functools import partial
import contextlib
import itertools
import operator
import os
import re
import threading
from typing import (
    Any, Callable, Dict, Iterable, List, Optional, Sequence, Set, Tuple, Union,
    cast)

from absl import logging
import numpy as np

import jax
from jax import lax
from jax import config
from jax import custom_derivatives
from jax import random
from jax import numpy as jnp
from jax import tree_util
from jax import sharding
from jax.experimental import maps
from jax.experimental.jax2tf import shape_poly
from jax.experimental.jax2tf import impl_no_xla
from jax.interpreters import xla

from jax._src import ad_checkpoint
from jax._src import ad_util
from jax._src import api
from jax._src import api_util
from jax._src import core
from jax._src import dispatch
from jax._src import dtypes
from jax._src import linear_util as lu
from jax._src import pjit
from jax._src import prng
from jax._src import random as random_internal
from jax._src import source_info_util
from jax._src import util
from jax._src import xla_bridge as xb
from jax._src.global_device_array import GlobalDeviceArray
from jax._src.interpreters import ad
from jax._src.interpreters import mlir
from jax._src.interpreters import pxla
from jax._src.lax import control_flow as lax_control_flow
from jax._src.lax import lax as lax_internal
from jax._src.lax import linalg as lax_linalg
from jax._src.lax import slicing as lax_slicing
from jax._src.lax import windowed_reductions as lax_windowed_reductions
from jax._src.lib import xla_client
from jax._src.numpy.ufuncs import logaddexp

import tensorflow as tf  # type: ignore[import]

# These don't have public equivalents.
# pylint: disable=g-direct-tensorflow-import
from tensorflow.compiler.tf2xla.python import xla as tfxla  # type: ignore[import]
from tensorflow.compiler.xla import xla_data_pb2  # type: ignore[import]
from tensorflow.core.framework import attr_value_pb2  # type: ignore[import]
try:
  from tensorflow.python.compiler.xla.experimental import xla_sharding  # type: ignore[import]
except ModuleNotFoundError:
  # This can be removed when TF 2.10 support is no longer needed.
  from tensorflow.compiler.xla.experimental.xla_sharding import xla_sharding  # type: ignore[import]
from tensorflow.python.framework import ops as tf_ops  # type: ignore[import]
from tensorflow.python.eager import context as tf_context  # type: ignore[import]
# pylint: enable=g-direct-tensorflow-import

NameStack = source_info_util.NameStack
PolyShape = shape_poly.PolyShape

# A temporary internal flag, to enable the wrapping of jax.jit functions
# with tf.function(jit_compile=True). See #7389. This change has triggered a
# number of failures in TF. We keep this until we are confident that it does
# not create problems.
# TODO(b/207464757): figure out why this change breaks test
_WRAP_JAX_JIT_WITH_TF_FUNCTION = False

# The scope name need to be a valid TensorFlow name. See
# https://github.com/tensorflow/tensorflow/blob/r2.3/tensorflow/core/framework/node_def_util.cc#L731
_VALID_SCOPE_REGEX = re.compile("^[A-Za-z0-9.][A-Za-z0-9_.\\/>-]*$")
_INVALID_SCOPE_CHAR = re.compile("[^A-Za-z0-9_.\\/-]")

map = util.safe_map
zip = util.safe_zip


def _sanitize_scope_name(name):
  scope_name = _INVALID_SCOPE_CHAR.sub("_", name)
  if not _VALID_SCOPE_REGEX.match(scope_name):
    scope_name = f".{scope_name}"
  return scope_name


# A value suitable in a TF tracing context: tf.Tensor, tf.Variable,
# or Python scalar or numpy.ndarray. (A tf.EagerTensor is a tf.Tensor.)
TfVal = Any
DType = Any
PrecisionType = int  # Enum xla_data.PrecisionConfig.Precision

def _is_tfval(v: TfVal) -> bool:
  if isinstance(v, (tf.Tensor, tf.Variable)):
    return True
  try:
    # Include all convertible types, even if not supported on accelerators.
    with tf.device("CPU"):
      tf.constant(v)
    return True
  except:
    return False


# The implementation rules for primitives. The rule will be called with the
# arguments (TfVal) and must return TfVal (or a sequence thereof,
# if primitive.multiple_results). The exception are primarily the
# control-flow primitives.
tf_impl: Dict[core.Primitive, Callable[..., Any]] = {}

# Some primitive implementation rules need the abstract values of arguments
# and the results. This is the case for the primitives implemented using
# _convert_jax_impl and those that need to adjust the shape of the outputs
# due to missing TF shape inference rules for TFXLA ops. The rules for these
# primitives should be added to `tf_impl_with_avals`.
# The abstract value are passed to the implementation as two special kwargs
# `_in_avals` (a tuple of core.ShapedArray) and `_out_aval` (a
# core.ShapedArray, or a tuple thereof when primitive.multiple_results).
tf_impl_with_avals: Dict[core.Primitive, Callable[..., Any]] = {}

# XLA is not linked in all environments when converting a primitive. If this is
# the case, we first search for implementation rules for primitives in the
# following map. These implementations are workarounds, making use of TF ops
# that do work when XLA is not linked in.
tf_impl_no_xla = impl_no_xla.tf_impl_no_xla

# In order to ensure that JAX picks up the proper user-frame for source
# locations we will register the TensorFlow source path as an internal
# path with source_info_util. The typical stack when a JAX primitive
# conversion happens is:
#    jax2tf.process_primitive  (top of stack)
#    jax tracing machinery ...
#    tf.custom_gradient machinery ...
#    jax2tf.converted_fun
#    tf function machinery ...
#    user code invokes the converted function on TF tensors
#
# We need to skip over not only JAX internal frames, but TF internal frames
# also.
# We register the TensorFlow source path lazily
_has_registered_tf_source_path = False

class _ThreadLocalState(threading.local):
  def __init__(self):
    # XLA is not linked in all environments; when converting a primitive, if this
    # variable is disabled, we try harder to use only standard TF ops if they are
    # applicable to the concrete use case; if the resulting conversion path ends up
    # requiring a TFXLA operation, an exception is thrown instead.
    self.enable_xla = True

    # Keep track if we are inside a call_tf. In that context we disable the
    # safety check that we are not inside JAX transformations.
    self.inside_call_tf = False

    # Maps dimension variables to TF expressions
    self.shape_env: Sequence[Tuple[str, TfVal]] = ()

    # Whether to actually include XLA op metadata in the generated TF ops
    # TODO(b/189306134): implement support for XLA metadata
    self.include_xla_op_metadata = False

    # A cache for the tf.convert_to_tensor for constants. We try to preserve
    # sharing for constants, to enable tf.Graph to take advantage of it.
    # See https://github.com/google/jax/issues/7992.
    self.constant_cache = None  # None means that we don't use a cache. We
    # may be outside a conversion scope.

    # A cache for the outside tf name_scope when the converted
    # function is running. We will add this as the prefix to the generated tf op
    # name. For example, the tf op name will be like
    # "{tf_outer_name_scope}/JAX_NAME_STACKS"
    self.tf_outer_name_scope = ""

_thread_local_state = _ThreadLocalState()

def _get_current_name_stack() -> Union[NameStack, str]:
  return source_info_util.current_name_stack()

@contextlib.contextmanager
def inside_call_tf():
  # Set the inside_call_tf flag for a context.
  prev = _thread_local_state.inside_call_tf
  _thread_local_state.inside_call_tf = True
  try:
    yield
  finally:
    _thread_local_state.inside_call_tf = prev


@partial(api_util.api_hook, tag="jax2tf_convert")
def convert(fun_jax: Callable,
            *,
            polymorphic_shapes=None,
            with_gradient=True,
            enable_xla=True,
            experimental_native_lowering="default",
            experimental_native_lowering_platforms=(),
            experimental_native_lowering_strict_checks=False) -> Callable:
  """Lowers `fun_jax` into a function that uses only TensorFlow ops.

  See
  [README](https://github.com/google/jax/blob/main/jax/experimental/jax2tf/README.md)
  for more details about usage and common problems.

  Args:
    fun_jax: JAX function to be lowered. Its arguments and return value should be
      JAX arrays, or nested standard Python containers (tuple/list/dict) thereof
      (pytrees).
    polymorphic_shapes: Specifies input shapes to be treated polymorphically
      during lowering.

      .. warning:: The shape-polymorphic lowering is an experimental feature.
        It is meant to be sound, but it is known to reject some JAX programs
        that are shape polymorphic. The details of this feature can change.

      It should be `None` (all arguments are monomorphic), a single PolyShape
      or string (applies to all arguments), or a tuple/list of the same length
      as the function arguments. For each argument the shape specification
      should be `None` (monomorphic argument), or a Python object with the
      same pytree structure as the argument.
      See [how optional parameters are matched to
      arguments](https://jax.readthedocs.io/en/latest/pytrees.html#applying-optional-parameters-to-pytrees).

      A shape specification for an array argument should be an object
      `PolyShape(dim0, dim1, ..., dimn)`
      where each `dim` is a dimension specification: a positive integer denoting
      a monomorphic dimension of the given size, or a string denoting a
      dimension variable assumed to range over non-zero dimension sizes, or
      the special placeholder string "_" denoting a monomorphic dimension
      whose size is given by the actual argument. As a shortcut, an Ellipsis
      suffix in the list of dimension specifications stands for a list of "_"
      placeholders.

      For convenience, a shape specification can also be given as a string
      representation, e.g.: "batch, ...", "batch, height, width, _", possibly
      with surrounding parentheses: "(batch, ...)".

      The lowering fails if it cannot ensure that the it would produce the same
      sequence of TF ops for any non-zero values of the dimension variables.

      polymorphic_shapes are only supported for positional arguments; shape
      polymorphism is not supported for keyword arguments.

      See [the README](https://github.com/google/jax/blob/main/jax/experimental/jax2tf/README.md#shape-polymorphic-conversion)
      for more details.

    with_gradient: if set (default), add a tf.custom_gradient to the lowered
      function, by converting the ``jax.vjp(fun)``. This means that reverse-mode
      TensorFlow AD is supported for the output TensorFlow function, and the
      value of the gradient will be JAX-accurate.
    enable_xla: if set (default), use the simplest conversion
      and use XLA TF ops when necessary. These ops are known to create issues
      for the TFLite and TFjs converters. For those cases, unset this parameter
      so the the lowering tries harder to use non-XLA TF ops to lower the
      function and aborts if this is not possible.
    experimental_native_lowering: DO NOT USE, for experimental purposes only.
      The value "default" defers to --jax2tf_default_experimental_native_lowering.
    experimental_native_lowering_platforms: DO NOT USE, for experimental purposes only.
      In conjunction with `experimental_native_lowering`, specify the platform
      for which to lower the code. Must be a tuple with one element, one of
      'cpu', 'gpu', 'tpu'. The default (empty tuple), specifies the JAX default
      backend on the machine where the lowering is done.
    experimental_native_lowering_strict_checks: DO NOT USE, for experimental purposes only.
      In conjunction with `experimental_native_lowering`, enable the following
      checks: the lowered computation is executed on a platform for which it
      was lowered, (more to come).

  Returns:
    A version of `fun_jax` that expects TfVals as arguments (or
    tuple/lists/dicts thereof), and returns TfVals as outputs, and uses
    only TensorFlow ops.
  """
  if experimental_native_lowering == "default":
    experimental_native_lowering = config.jax2tf_default_experimental_native_lowering

  if experimental_native_lowering and not enable_xla:
    raise ValueError(
        "experimental_native_lowering is not supported with enable_xla=False")

  if experimental_native_lowering_platforms:
    if not experimental_native_lowering:
      raise ValueError(
          "experimental_native_lowering_platforms is not supported without "
          "experimental_native_lowering")
    if (not isinstance(experimental_native_lowering_platforms, (list, tuple)) or
        not all(p in ["tpu", "cpu", "gpu"] for p in experimental_native_lowering_platforms)):
      raise ValueError(
          "experimental_native_lowering_platforms must be a sequence "
          "containing a subset of {'cpu', 'gpu', 'tpu'}. "
          f"Got: {experimental_native_lowering_platforms}")
    experimental_native_lowering_platforms = tuple(experimental_native_lowering_platforms)
    if len(experimental_native_lowering_platforms) > 1:
      raise NotImplementedError(
          "experimental_native_lowering_platforms is not implemented for multiple platforms")

  params = LoweringParameters(
      experimental_native_lowering=experimental_native_lowering,
      experimental_native_lowering_strict_checks=experimental_native_lowering_strict_checks,
      experimental_native_lowering_platforms=experimental_native_lowering_platforms,
  )
  api.check_callable(fun_jax)
  fun_name = getattr(fun_jax, "__name__", "unknown")
  name_stack = util.wrap_name(fun_name, "jax2tf")
  def converted_fun_tf(*args_tf: TfVal, **kwargs_tf: TfVal) -> TfVal:

    try:
      prev_enable_xla = _thread_local_state.enable_xla
      prev_include_xla_op_metadata = _thread_local_state.include_xla_op_metadata
      prev_tf_outer_name_scope = _thread_local_state.tf_outer_name_scope

      _thread_local_state.tf_outer_name_scope = tf.get_current_name_scope()

      # TODO: is there a better way to check if we are inside a transformation?
      if not core.trace_state_clean(
      ) and not _thread_local_state.inside_call_tf:
        # It is Ok to nest convert when we are inside a call_tf
        raise ValueError(
            "convert must be used outside all JAX transformations." +
            f"Trace state: {core.thread_local_state.trace_state.trace_stack}")

      fun_flat_jax, args_flat_tf, in_tree, out_tree_thunk = flatten_fun_jax(
          fun_jax, args_tf, kwargs_tf)
      # out_tree_thunk will be ready after we call fun_flat_jax below.

      # Expand the polymorphic_shapes to match the args_flat_tf. The polymorphic_shapes
      # argument refers to positional arguments only.
      if polymorphic_shapes is None or isinstance(polymorphic_shapes,
                                                  (PolyShape, str)):
        polymorphic_shapes_ = (polymorphic_shapes,) * len(args_tf)
      else:
        if not (isinstance(polymorphic_shapes, Sequence) and
                len(polymorphic_shapes) == len(args_tf)):
          msg = (
              "polymorphic_shapes must be a sequence with the same length as "
              "the positional argument list "
              f"({len(args_tf)}). Got polymorphic_shapes={repr(polymorphic_shapes)}."
          )
          raise TypeError(msg)
        polymorphic_shapes_ = tuple(polymorphic_shapes)

      polymorphic_shapes_flat = tuple(
          api_util.flatten_axes(
              "jax2tf.convert polymorphic_shapes", in_tree,
              (polymorphic_shapes_, {k: None for k in kwargs_tf.keys()})))

      args_and_avals = tuple(
          map(preprocess_arg_tf, range(len(args_flat_tf)), args_flat_tf,
              polymorphic_shapes_flat))
      args_flat_tf, args_avals_flat = util.unzip2(args_and_avals)

      dim_vars, get_dim_values_jax = shape_poly.prepare_dim_var_env(
          args_avals_flat)
      dim_values, _ = _interpret_fun_jax(get_dim_values_jax, args_flat_tf,
                                         args_avals_flat, name_stack,
                                         lowering_params=non_native_lowering_params)
      shape_env = zip(dim_vars, dim_values)

      assert not _thread_local_state.shape_env, f"Unexpected shape environment {_thread_local_state.shape_env}"

      _thread_local_state.enable_xla = enable_xla

      # TODO(b/189306134): implement support for XLA metadata
      _thread_local_state.include_xla_op_metadata = False

      _thread_local_state.shape_env = shape_env
      global _has_registered_tf_source_path
      if not _has_registered_tf_source_path:
        source_info_util.register_exclusion(os.path.dirname(tf.__file__))
        _has_registered_tf_source_path = True

      if with_gradient:

        @tf.custom_gradient
        def converted_fun_flat_with_custom_gradient_tf(*args_flat_tf: TfVal) -> TfVal:
          outs_tf, out_avals = _interpret_fun_jax(
              fun_flat_jax,
              args_flat_tf, args_avals_flat,
              name_stack,
              fresh_constant_cache=True,
              lowering_params=params)
          return (tuple(outs_tf),
                  make_custom_gradient_fn_tf(
                      fun_flat_jax=fun_flat_jax,
                      args_flat_tf=args_flat_tf,
                      args_avals_flat=args_avals_flat,
                      polymorphic_shapes_flat=polymorphic_shapes_flat,
                      out_avals=out_avals))

        out_flat_tf = converted_fun_flat_with_custom_gradient_tf(*args_flat_tf)
      else:
        outs_tf, out_avals = _interpret_fun_jax(
            fun_flat_jax,
            args_flat_tf, args_avals_flat,
            name_stack,
            fresh_constant_cache=True,
            lowering_params=params)
        message = ("The jax2tf-converted function does not support gradients. "
                   "Use `with_gradient` parameter to enable gradients")
        # We use PreventGradient, which is propagated through a SavedModel.
        out_flat_tf = [
            tf.raw_ops.PreventGradient(input=o, message=message)
            for o in outs_tf
        ]
    finally:
      _thread_local_state.shape_env = ()
      _thread_local_state.enable_xla = prev_enable_xla
      _thread_local_state.include_xla_op_metadata = prev_include_xla_op_metadata
      _thread_local_state.tf_outer_name_scope = prev_tf_outer_name_scope

    out_flat_tf = [tf.identity(x, "jax2tf_out") for x in out_flat_tf]
    out_tf = tree_util.tree_unflatten(out_tree_thunk(), out_flat_tf)
    return out_tf

  return converted_fun_tf


@dataclasses.dataclass
class LoweringParameters:
  experimental_native_lowering: bool
  experimental_native_lowering_strict_checks: bool = False
  experimental_native_lowering_platforms: Tuple[str, ...] = ()

non_native_lowering_params = LoweringParameters(experimental_native_lowering=False)

def dtype_of_val(val: TfVal) -> DType:
  """Computes the TensorFlow dtype using JAX's typing rules.

  If the value is a tf.Tensor, it starts with its dtype. If the value is a
  constant it uses JAX to infer its dtype. The resulting dtype follows the
  JAX type inference rules, and depends on the value of the
  JAX_ENABLE_X64 flag.

  See README.md for how 64-bit values are treated.
  """
  tval, _ = _tfval_to_tensor_jax_dtype(val)
  return tval.dtype

# Internals

def flatten_fun_jax(fun_jax: Callable, args_tf: Sequence[TfVal],
                    kwargs_tf: Dict[str, TfVal]
                    ) -> Tuple[Callable, Sequence[TfVal], Any, Callable]:
  """Wraps the function to take a (flat) list of positional args.

  jax2tf works better and is simpler when the JAX function takes and returns
  just a tuple of values (no pytrees, no kwargs). This is in part because
  jax.vjp does not support kwargs and we can only set
  tf.custom_gradient on functions with flat arguments and results

  Returns:
     * the wrapped JAX function taking and returning a flat list of arguments
     * the flat list of TF arguments
     * the in_tree corresponding to the tuple (args_tf, kwargs_tf)
     * a thunk that can be called after the wrapped function has been called
       to return the output pytree.
  """
  # TODO(necula): technically we should use TF's flattening and unflattening
  # because we are working with TF values.
  args_flat_tf, in_tree = tree_util.tree_flatten((args_tf, kwargs_tf))

  out_tree_ref = None
  def fun_flat_jax(*args_flat_jax):
    tree_args, tree_kwargs = tree_util.tree_unflatten(in_tree, args_flat_jax)
    tree_res = fun_jax(*tree_args, **tree_kwargs)
    res_flat_jax, out_tree = tree_util.tree_flatten(tree_res)
    nonlocal out_tree_ref
    assert out_tree_ref is None or out_tree_ref == out_tree
    out_tree_ref = out_tree
    return res_flat_jax

  if hasattr(fun_jax, "lower"):
    # If the fun_jax is already a jit(f) or pjit(f), we must
    # preserve the lowering function. This will be used in the _lower_native_and_run.
    # We rely on the fact that the lowering is the same for the function
    # taking pytrees, and the one taking flat args.
    def fun_flat_jax_lower(*args_flat_jax, _experimental_lowering_platform):
      tree_args, tree_kwargs = tree_util.tree_unflatten(in_tree, args_flat_jax)
      lowered = fun_jax.lower(
          *tree_args,
          _experimental_lowering_platform=_experimental_lowering_platform,
          **tree_kwargs)
      out_tree = lowered.out_tree
      nonlocal out_tree_ref
      assert out_tree_ref is None or out_tree_ref == out_tree
      out_tree_ref = out_tree
      return lowered
    setattr(fun_flat_jax, "lower", fun_flat_jax_lower)

  return fun_flat_jax, args_flat_tf, in_tree, lambda: out_tree_ref

def preprocess_arg_tf(arg_idx: int,
                      arg_tf: TfVal,
                      polymorphic_shape: Optional[str]
                      ) -> Tuple[TfVal, core.ShapedArray]:
  if not _is_tfval(arg_tf):
    msg = (f"Argument {arg_tf} of type {type(arg_tf)} of jax2tf.convert(f) should "
           "be NumPy array, scalar, tf.Variable, or tf.Tensor")
    raise TypeError(msg)

  # May cast the args_flat to JAX types, using JAX's interpretation
  # of types of constants.
  arg_tf, arg_jax_dtype = _tfval_to_tensor_jax_dtype(arg_tf)
  # Name input tensors; do this after we have cast the arguments
  arg_tf = tf.identity(arg_tf, f"jax2tf_arg_{arg_idx}")

  # Fix the shape for TF1
  tf_arg_shape = np.shape(arg_tf)
  arg_shape = tuple(d.value if isinstance(d, tf.compat.v1.Dimension) else d for d in tf_arg_shape)

  arg_aval = shape_poly.arg_aval(arg_shape, arg_jax_dtype, polymorphic_shape)
  return arg_tf, arg_aval


# Prepare the grad_fn for tf.custom_gradient.
def make_custom_gradient_fn_tf(
    fun_flat_jax: Callable,
    args_flat_tf: Sequence[TfVal],
    polymorphic_shapes_flat: Sequence[str],
    args_avals_flat: Sequence[core.ShapedArray],
    out_avals: Sequence[core.ShapedArray]):

  def grad_fn_tf(*out_cts_flat_tf: TfVal,
                 variables=None):
    if variables:
      raise ValueError(
          "Unexpected variables used in forward pass. "
          "This should not happen for first-order differentiation. "
          f"{variables=}")

    out_cts_flat_polymorphic_shapes = tuple(str(out_aval.shape)  # Note: may be _DimExpr, not just DimVar
                                            for out_aval in out_avals)  # type: ignore
    vjp_polymorphic_shapes = [
        polymorphic_shapes_flat, out_cts_flat_polymorphic_shapes
    ]

    def fun_vjp_jax(args_flat_jax, out_cts_flat_jax):
      # One may think that we can get the pullback while we are converting
      # the main function in the first place. That is problematic, because the
      # pullback may contain captured tracers from the conversion of the
      # main function. Those tracers will confuse the conversion of the
      # pullback. So, we construct the vjp anew and we convert it separately.
      _, pullback_jax = jax.vjp(fun_flat_jax, *args_flat_jax)

      def fix_out_ct(out_ct_jax, out_ct_aval: core.ShapedArray):
        # If the primal function has outputs of integer or bool types, and if we are
        # under a tf.function context, then TF will pass None in _out_cts_flat
        # in place of these values. We should change these to float0 or
        # else JAX gets unhappy. See issue #6975.
        if out_ct_jax is not None:
          return out_ct_jax
        assert core.primal_dtype_to_tangent_dtype(out_ct_aval.dtype) == dtypes.float0, f"{out_ct_jax=}"
        # Note that out_ct_aval.shape contains dimension variable from the
        # primal function scope. It is Ok to use them here because we
        # use the same shape variables for the VJP function.
        return jnp.zeros(out_ct_aval.shape, dtype=_tf_np_dtype_for_float0)

      out_cts_fixed_flat = list(map(fix_out_ct, out_cts_flat_jax, out_avals))
      in_cts_flat_jax = pullback_jax(out_cts_fixed_flat)

      def fix_in_ct(in_ct_jax, arg_aval: core.ShapedArray):
        if jnp.issubdtype(arg_aval.dtype, jnp.inexact):
          return in_ct_jax
        else:
          assert in_ct_jax.dtype == dtypes.float0
          return jnp.zeros(arg_aval.shape, _tf_np_dtype_for_float0)

      in_cts_fixed_flat_jax = tuple(map(fix_in_ct, in_cts_flat_jax, args_avals_flat))
      return in_cts_fixed_flat_jax

    # TODO: enable higher-order gradients
    with tf.name_scope("jax2tf_vjp"):
      in_cts_flat = convert(
          fun_vjp_jax,
          with_gradient=False,
          polymorphic_shapes=vjp_polymorphic_shapes)(args_flat_tf, out_cts_flat_tf)
    return in_cts_flat

  return grad_fn_tf

@contextlib.contextmanager
def _extended_name_stack(extra_name_stack: Optional[str]):
  name_ctx = (source_info_util.extend_name_stack(extra_name_stack)
      if extra_name_stack
      else contextlib.nullcontext())
  with name_ctx:
    yield
  return


def _interpret_fun_jax(
    fun_jax: Callable,
    args_tf: Sequence[TfVal],
    args_avals: Sequence[core.ShapedArray],
    extra_name_stack: Optional[str],
    fresh_constant_cache: bool = False, *,
    lowering_params: LoweringParameters,
) -> Tuple[Tuple[TfVal, ...], Tuple[core.ShapedArray, ...]]:
  if lowering_params.experimental_native_lowering:
    del extra_name_stack
    return _lower_native_and_run(
        fun_jax, args_avals, args_tf,
        lowering_params=lowering_params)
  else:
    with core.new_base_main(TensorFlowTrace) as main:  # type: ignore
      subtrace_fun = _interpret_subtrace(lu.wrap_init(fun_jax), main, args_avals)
      with _extended_name_stack(extra_name_stack):
        with core.new_sublevel():
          out_vals: Sequence[Tuple[TfVal, core.ShapedArray]] = \
              _call_wrapped_with_new_constant_cache(subtrace_fun, args_tf,
                                                    fresh_constant_cache=fresh_constant_cache)

        del main

    return util.unzip2(out_vals)

def _lower_native_and_run(fun_jax: Callable,
                          args_avals: Sequence[core.ShapedArray],
                          args_tf: Sequence[TfVal],
                          lowering_params: LoweringParameters
                          ) -> Tuple[Tuple[TfVal, ...], Tuple[core.ShapedArray, ...]]:
  """Lowers the function using native lowering and then invokes it.

  Work-in-progress.

  Uses JAX native lowering to MLIR, and then wraps the result in a
  XlaCallModule TF op. This op does not have backward-compatibility yet.

  Special care must be taken in presence of shape polymorphism.
  """
  # Look for shape polymorphism
  # We now have two implementations for the native lowering. If --jax_dynamic_shapes
  # then we use JAX's in-progress support for native dynamic shapes, and we pass
  # abstracted_axes to lowering functions. Otherwise, we just lower using
  # abstract values whose shapes may include polynomials (already in args_avals).
  if config.jax_dynamic_shapes:
    abstracted_axes: Sequence[Dict[int, str]] = []
    for arg_idx, aval in enumerate(args_avals):
      one_abstract_axes = {}
      for axis_idx, d in enumerate(aval.shape):
        if not core.is_constant_dim(d):
          d_var = d.to_var()
          if d_var is None:
            raise ValueError(f"Only trivial dimension polynomials on input: {aval.shape}")
          one_abstract_axes[axis_idx] = d_var
      abstracted_axes.append(one_abstract_axes)

    if any(abstracted_axes):
      abstracted_axes = tuple(abstracted_axes)
    else:
      abstracted_axes = None  # type: ignore
  else:
    abstracted_axes = None  # type: ignore

  arg_specs_jax = [
    jax.ShapeDtypeStruct(aval.shape, aval.dtype, named_shape=aval.named_shape)
    for aval in args_avals
  ]

  if lowering_params.experimental_native_lowering_platforms:
    lowering_platform = lowering_params.experimental_native_lowering_platforms[0]
  else:
    lowering_platform = None

  if not hasattr(fun_jax, "lower") or abstracted_axes:
    # We support convert(pjit(f_jax)) and convert(jit(f_jax)) but also
    # convert(f_jax), in which case a "jit" is implied. We also add a jit when
    # we need to pass the abstracted axes.
    # TODO(necula): Will clean this when we clean the native lowering jax2tf API
    fun_jax_lower = jax.jit(fun_jax,
                            abstracted_axes=abstracted_axes).lower
  else:
    # If we have a pjit or pmap already we do not wrap with another
    fun_jax_lower = fun_jax.lower

  lowered = fun_jax_lower(
      *arg_specs_jax,
      _experimental_lowering_platform=lowering_platform)._lowering  # type: ignore

  if config.jax2tf_use_stablehlo:
    mlir_module = lowered.stablehlo()
    xla_call_module_version = 3
  else:
    mlir_module = lowered.mhlo()
    xla_call_module_version = 1

  mlir_serialized_module = mlir.module_to_bytecode(mlir_module)
  # Figure out the result types and shapes
  if "global_out_avals" in lowered.compile_args:
    # This is currently the case for pjit
    out_avals = lowered.compile_args["global_out_avals"]
  elif "shards" in lowered.compile_args:  # for PmapComputation
    out_avals = lowered.compile_args["shards"].out_sharded_avals
  else:
    out_avals = lowered.compile_args["out_avals"]
  if lowered.compile_args["host_callbacks"]:
    raise NotImplementedError("host_callbacks are not yet implemented for the jax2tf native lowering")

  # TODO(necula): handle d being InDBIdx
  out_shapes = tuple(
      tuple(d if type(d) is int else None
            for d in out_aval.shape)
      for out_aval in out_avals)

  def _out_type(jax_type):
    if jax_type == dtypes.float0:
      return dtypes.bool_
    return jax_type
  out_types = tuple(_out_type(out_aval.dtype) for out_aval in out_avals)

  if "kept_var_idx" in lowered.compile_args:
    module_kept_var_idx = lowered.compile_args["kept_var_idx"]
  else:
    # For pmap
    module_kept_var_idx = tuple(range(len(args_avals)))
  # We must compute the dim_args_spec: for each dimension variable, encode how
  # to compute its value from the shape of the explicit arguments. E.g., "2.1"
  # denotes args_tf[2].shape[1]. The order of the dimension variables must match
  # the order of the first N arguments of the lowered function.
  # If we use --jax_dynamic_shapes, the dimension variables are listed in the
  # order in which they are encountered by scanning the arguments and their
  # shapes in order. Otherwise, the dimension variables are passed in the
  # alphabetical order of their names.
  dim_args_spec_dict: Dict[str, str] = {}  # map dim var name to dim_args_spec
  dim_vars_order: List[str] = []
  all_dim_vars: Set[str] = set()
  current_kept_arg_idx = -1  # The index among the kept arguments
  for arg_idx, aval in enumerate(args_avals):
    is_kept = arg_idx in module_kept_var_idx
    if is_kept:
      current_kept_arg_idx += 1

    for axis_idx, d in enumerate(aval.shape):
      if not core.is_constant_dim(d):
        # We collect dimension variables even from dropped args
        all_dim_vars = all_dim_vars.union(d.get_vars())
        if not is_kept: continue
        d_var = d.to_var()
        # We can compute dim vars only from trivial polynomials
        if d_var is None: continue
        if not d_var in dim_args_spec_dict:
          dim_vars_order.append(d_var)
          dim_args_spec_dict[d_var] = f"{current_kept_arg_idx}.{axis_idx}"

  if all_dim_vars:
    dim_args_spec_set = set(dim_vars_order)
    if dim_args_spec_set != all_dim_vars:
      missing = all_dim_vars.difference(dim_args_spec_set)
      args_list = [f"  Arg[{arg_idx}] - {'KEPT   ' if arg_idx in module_kept_var_idx else 'DROPPED'}: {aval}"
                   for arg_idx, aval in enumerate(args_avals)]
      raise ValueError(
          "The following dimension variables cannot be computed from the static "
          f"shapes of the kept lowered arguments: {missing}. These are the "
          "argument shapes:\n" +
          "\n".join(args_list) +
          "\n"
          "Please see https://github.com/google/jax/blob/main/jax/experimental/jax2tf/README.md#dimension-variables-must-be-solvable-from-the-input-shapes for more details.")

    if config.jax_dynamic_shapes:
      # In the order we have seen them
      dim_args_spec = [dim_args_spec_dict[d_var] for d_var in dim_vars_order]
    else:
      # In sorted order by name
      dim_args_spec = [dim_args_spec_dict[d_var] for d_var in sorted(dim_vars_order)]
  else:
    dim_args_spec = []

  args_avals = [aval for i, aval in enumerate(args_avals) if i in module_kept_var_idx]
  args_tf = [atf for i, atf in enumerate(args_tf) if i in module_kept_var_idx]

  # Apply the shardings on arguments and results for pjit. This is redundant
  # because the mlir_module_text will already contain the shardings, but it
  # makes it easier for tools like the TPU inference converter to see the
  # sharding without digging into the `module` attribute of the `XlaCallModule`
  # op, in the same way as it is done for the legacy jax2tf conversion.
  # Do not apply XlaSharding for REPLICATED, on inputs and outputs.
  # This is an agreed convention, and also improves usability under TF eager.
  # See b/255511660.
  if "in_shardings" in lowered.compile_args:
    args_tf = tuple(
      map(partial(_shard_value, skip_replicated_sharding=tf.executing_eagerly()),
          args_tf, args_avals, lowered.compile_args["in_shardings"]))

  call_module_attrs = dict(
      version=xla_call_module_version,
      module=mlir_serialized_module,
      Tout=out_types,
      Sout=out_shapes,
      dim_args_spec=dim_args_spec)
  log_msg = f"version={xla_call_module_version} dim_args_spec=" + ", ".join(dim_args_spec)
  if xla_call_module_version == 3:
    if lowering_params.experimental_native_lowering_strict_checks:
      call_module_attrs["platforms"] = (default_jax_backend().upper(),)
    else:
      call_module_attrs["platforms"] = ()  # No platform checking
    log_msg += " platforms=" + ", ".join(call_module_attrs["platforms"])  # type: ignore
  if logging.vlog_is_on(3):
    mlir_module_text = mlir.module_to_string(mlir_module)
    logging.vlog(3, "XlaCallModule (%s)\n%s",
                 log_msg,
                 mlir_module_text)
  res = tfxla.call_module(args_tf, **call_module_attrs)
  if "out_shardings" in lowered.compile_args:
    res = list(map(partial(_shard_value, skip_replicated_sharding=tf.executing_eagerly()),
                   res, out_avals, lowered.compile_args["out_shardings"]))

  # Convert the results to the needed TF types
  def _convert_res(res_val, res_jax_type):
    conversion_dtype = _to_tf_dtype(res_jax_type)
    if conversion_dtype != res_jax_type:
      return tf.cast(res_val, conversion_dtype)
    else:
      return res_val

  res = tuple(
      _convert_res(res_val, out_aval.dtype)
      for res_val, out_aval in zip(res, out_avals))
  return res, out_avals

<<<<<<< HEAD
def cross_platform_lowering(fun_jax, arg_specs: Sequence[jax.Array],
                            *,
                            platforms: Sequence[str] = ()):

  context_mesh = pxla.thread_resources.env.physical_mesh
  if not context_mesh.empty:
    # What devices we need
    if context_mesh.is_multi_process:
      raise NotImplementedError("cross_platform lowering is not supported for multi-host lowering")
    devices = np.array(context_mesh.devices).reshape((-1,))
    devices_shape = np.shape(context_mesh.devices)
    axis_names = context_mesh.axis_names
  else:
    devices = [config.jax_default_device or jax.local_devices()[0]]  # type: ignore
    devices_shape = (1,)
    axis_names = ("_no_axis",)

  lowering_client = LoweringOnlyClient(platforms[0],
                                       1 + max(d.id for d in devices))
  lowering_devices = [lowering_client.devices[d.id] for d in devices]
  lowering_mesh = sharding.Mesh(
      np.array(lowering_devices).reshape(devices_shape),  # type: ignore
      axis_names)

  try:
    orig_jax_default_device = config.jax_default_device
    config.update("jax_default_device", lowering_devices[0])  #  For nullary functions
    prev_get_and_check_device_assignment = pxla._get_and_check_device_assignment
    pxla._get_and_check_device_assignment = partial(_get_and_check_device_assignment,
                                                    lowering_client)
    with lowering_mesh:
      if not hasattr(fun_jax, "lower"):
        # We support convert(pjit(f_jax)) and convert(jit(f_jax)) but also
        # convert(f_jax), in which case a "jit" is implied. We also add a jit when
        # we need to pass the abstracted axes or shardings.
        # TODO(necula): Will clean this when we clean the native lowering jax2tf API
        fun_jax_lower = jax.jit(fun_jax).lower
      else:
        fun_jax_lower = fun_jax.lower
      lowered = fun_jax_lower(*arg_specs)
      return lowered
  finally:
    config.update("jax_default_device", orig_jax_default_device)
    pxla._get_and_check_device_assignment = prev_get_and_check_device_assignment

class LoweringOnlyClient:
  """A Client that overrides the platform, for cross-platform lowering only."""
  def __init__(self, platform: str, nr_devices: int):
    self.platform = platform
    self._process_index = 0
    self.devices = [LoweringOnlyDevice(self, i) for i in range(nr_devices)]
    self.lowering_only_client = True

  def __str__(self):
    return f"LoweringOnlyClient({self.platform})"

  def process_index(self):
    return self._process_index

  def device_count(self):
    return len(self.devices)

class LoweringOnlyDevice:
  """A Device that overrides the platform, for cross-platform lowering only."""
  def __init__(self, client: LoweringOnlyClient, id: int):
    self.client = client
    self.process_index = client.process_index()
    self.id = id

  def __str__(self):
    return f"LoweringOnlyDevice({self.platform}, id={self.id})"


# This is a copy of pxla._get_and_check_device_assignment, because we need
# to change its behavior for cross-platform lowering.
# The changes are marked below with "CHANGED:".
# This function reconciles the device assignment from shardings and from
# the mesh context. Some JAX primitives (xmap, shard_map) carry their own
# mesh of devices, instead of relying on the mesh context manager, which would
# conflict with the lowering-only devices. We must now only avoid raising
# errors in the case, but we must also pick the lowering devices.
def _get_and_check_device_assignment(
    lowering_client: LoweringOnlyClient,  #  CHANGED: we pass the overriding client
    shardings: Iterable[pxla.ShardingInfo],
    devices: Optional[Sequence[xla_client.Device]],
) -> Tuple[xla_client.Client, Sequence[xla_client.Device]]:
  from jax._src.xla_bridge import local_devices

  first_sharding_info = None
  if devices is None:
    devices = []
  else:
    devices = list(devices)

  for i, s_type, source_info in shardings:
    if pxla.is_auto(i) or pxla._is_unspecified(i):
      continue
    # Assign `first_sharding_info` after `AUTO` and `UNSPECIFIED` have been
    # skipped.
    if first_sharding_info is None:
      first_sharding_info = (list(i._device_assignment), s_type, source_info)  # type: ignore
    arr_device_assignment = list(i._device_assignment)  # type: ignore
    if not devices:
      if first_sharding_info[0] != arr_device_assignment:
        # CHANGED: do not error if the only difference is in lowering_only_client
        if not all((d1.id == d2.id and
                    (hasattr(d1.client, "lowering_only_client") or hasattr(d2.client, "lowering_only_client")))
                   for d1, d2 in zip(first_sharding_info[0], arr_device_assignment)):
          raise pxla.DeviceAssignmentMismatchError([
              pxla.DeviceAssignmentMismatch(*first_sharding_info),
              pxla.DeviceAssignmentMismatch(arr_device_assignment, s_type, source_info)])
    else:
      if devices != arr_device_assignment:
        # CHANGED: do not error if the only difference is in lowering_only_client
        if not all((d1.id == d2.id and
                    (hasattr(d1.client, "lowering_only_client") or hasattr(d2.client, "lowering_only_client")))
                   for d1, d2 in zip(devices, arr_device_assignment)):
          raise pxla.DeviceAssignmentMismatchError([
              pxla.DeviceAssignmentMismatch(devices, pxla.MismatchType.CONTEXT_DEVICES, None),
              pxla.DeviceAssignmentMismatch(arr_device_assignment, s_type, source_info)])
  if first_sharding_info is None and devices:
    final_device_assignment = devices
  elif first_sharding_info is None:
    final_device_assignment = [config.jax_default_device or local_devices()[0]]
  else:
    final_device_assignment = first_sharding_info[0]  # type: ignore

  # CHANGED: override the device assignment
  final_device_assignment = tuple(lowering_client.devices[d.id] for d in final_device_assignment)  # type: ignore
  return xb.get_device_backend(final_device_assignment[0]), final_device_assignment
=======
>>>>>>> 9a424aab

def _call_wrapped_with_new_constant_cache(fun: lu.WrappedFun,
                                          in_vals: Sequence[TfVal],
                                          fresh_constant_cache: bool = False
                                          ) -> Sequence[Tuple[TfVal, core.ShapedArray]]:
  try:
    prev_constant_cache = _thread_local_state.constant_cache
    # Start a new cache, so that we don't share constants across tf.function
    # boundaries.
    if fresh_constant_cache:
      _thread_local_state.constant_cache = {}
    else:
      prev_constant_cache_keys = set(prev_constant_cache.keys()) if prev_constant_cache is not None else set()
    out_vals: Sequence[Tuple[TfVal, core.ShapedArray]] = \
        fun.call_wrapped(*in_vals)
  finally:
    if (not fresh_constant_cache and
        prev_constant_cache is not None and
        _WRAP_JAX_JIT_WITH_TF_FUNCTION):
      newly_added_keys = set(prev_constant_cache.keys()) - prev_constant_cache_keys
      # Delete the newly added keys
      for k in newly_added_keys:
        del prev_constant_cache[k]
    _thread_local_state.constant_cache = prev_constant_cache
  return out_vals

def _convert_jax_impl(impl_jax: Callable, *,
                      multiple_results=True,
                      with_physical_avals=False,
                      extra_name_stack: Optional[str] = None) -> Callable:
  """Convert the JAX implementation of a primitive.

  Args:
    impl_jax: typically the impl-rule for a primitive, with signature
      `(*args_jax: JaxVal, **kwargs) -> Sequence[JaxVal]`. This function implements
        a primitive in terms of other primitives.
    multiple_results: whether `impl_jax` returns a sequence of results.
    extra_name_stack: additional element to add to the name stack for the
      converted ops.

  Returns:
     a function with signature `(*args_tf: TfVal, _in_avals, _out_aval, **kwargs)
     -> Sequence[TfVal]`.
  """

  def wrapped_tf(*args_tf: TfVal, _in_avals: Sequence[core.ShapedArray],
                 _out_aval: core.ShapedArray,
                 **kwargs) -> Sequence[TfVal]:

    if with_physical_avals:
      _in_avals = map(_jax_physical_aval, _in_avals)
      _out_aval = _jax_physical_aval(_out_aval)

    # We wrap the impl_jax to always return a tuple of results.
    def impl_multiple_results_jax(*args_jax):
      results_jax = impl_jax(*args_jax, **kwargs)
      return results_jax if multiple_results else [results_jax]

    results_tf, _ = _interpret_fun_jax(
        impl_multiple_results_jax, args_tf, _in_avals,
        extra_name_stack, lowering_params=non_native_lowering_params)
    return results_tf if multiple_results else results_tf[0]

  return wrapped_tf


@lu.transformation
def _interpret_subtrace(main: core.MainTrace,
                        in_avals: Sequence[core.ShapedArray],
                        *in_vals: TfVal):
  trace = TensorFlowTrace(main, core.cur_sublevel())
  in_tracers = tuple(
      TensorFlowTracer(trace, val, aval)
      for val, aval in zip(in_vals, in_avals))
  outs = yield in_tracers, {}  # type: Sequence[TfVal]
  out_tracers: Iterable[TensorFlowTracer] = (
      map(trace.full_raise, outs))  # type: ignore
  out_vals_with_avals: Sequence[Tuple[TfVal, core.ShapedArray]] = (
      tuple((t.val, t.aval) for t in out_tracers))
  yield out_vals_with_avals


def _interpret_jaxpr(jaxpr: core.ClosedJaxpr, *args_tf: TfVal,
                     extra_name_stack: Optional[str],
                     fresh_constant_cache: bool = True) -> Sequence[TfVal]:
  """Evaluates a Jaxpr with tf.Tensor arguments.

  This is most often used as the body of a tf.function, or tf.switch_case,
  in which case it should use a fresh constant cache.
  The output is a sequence of TfVal, suitable for use with TF.
  """
  outs_tf, _ = _interpret_fun_jax(core.jaxpr_as_fun(jaxpr),
                                  args_tf, jaxpr.in_avals, extra_name_stack,
                                  fresh_constant_cache=fresh_constant_cache,
                                  lowering_params=non_native_lowering_params)
  return outs_tf


def _jax_physical_aval(aval: core.ShapedArray) -> core.ShapedArray:
  """Converts JAX avals from logical to physical, if relevant.

  JAX might have avals whose logical vs physical shape/dtype may
  differ, and only the physical view is expected to possibly
  relate to TF. TF impl rules should operate on the physical form.

  A JAX logical aval might even correspond, in principle, to several
  physical avals, but we don't support those here. Instead we assert
  there is only one and return it.
  """
  if core.is_opaque_dtype(aval.dtype):
    physical_aval, = aval.dtype._rules.physical_avals(aval)
    assert (len(physical_aval.shape) >= len(aval.shape) and
            physical_aval.shape[:len(aval.shape)] == aval.shape), (physical_aval, aval)
    return physical_aval
  return aval

def _jax_physical_dtype(dtype):
  # assuming () is a fine stand-in shape
  return _jax_physical_aval(core.ShapedArray((), dtype)).dtype


def _aval_to_tf_shape(aval: core.ShapedArray) -> Tuple[Optional[int], ...]:

  """Generate a TF shape, possibly containing None for polymorphic dimensions."""
  aval = _jax_physical_aval(aval)
  return tuple(map(lambda d: None if shape_poly.is_poly_dim(d) else d,
                   aval.shape))  # type: ignore[attr-defined]

# In the TF world, we represent float0 as zeros of this type.
_tf_np_dtype_for_float0 = np.int32

def _to_tf_dtype(jax_dtype):
  # Note that converting _to_tf_dtype and _to_jax_dtype are not inverses,
  # due to float0 and 64-bit behavior.
  try:
    jax_dtype = _jax_physical_dtype(jax_dtype)
  except TypeError:
    # `jax_dtype` isn't actually a valid jax dtype (e.g. it is
    # tf.float32), so there is no physical dtype anyway
    pass
  if jax_dtype == dtypes.float0:
    jax_dtype = _tf_np_dtype_for_float0
  return tf.dtypes.as_dtype(jax_dtype)


def _to_jax_dtype(tf_dtype):
  # Note that converting _to_tf_dtype and _to_jax_dtype are not inverses,
  # due to float0 and 64-bit behavior.
  dt = dtypes.canonicalize_dtype(tf_dtype.as_numpy_dtype)
  if dt not in dtypes._jax_dtype_set:
    raise TypeError(f"dtype {dt} is not a valid JAX array "
                    "type. Only arrays of numeric types are supported by JAX.")
  return dt


def _maybe_decode_gda(gda_or_py_object: Any):
  """Convert GlobalDeviceArray into numpy object."""
  if isinstance(gda_or_py_object, GlobalDeviceArray):
    if jax.process_count() != 1:
      raise RuntimeError("GlobalDeviceArray does not support multi-process"
                         f" currently. Process num = {jax.process_count()}")
    return gda_or_py_object._value
  return gda_or_py_object


def _tfval_to_tensor_jax_dtype(val: TfVal,
                               jax_dtype: Optional[DType] = None,
                               memoize_constants=False) -> Tuple[TfVal, DType]:
  """Converts a scalar, ndarray, or tf.Tensor to a tf.Tensor with proper type.

  If `jax_dtype` is missing, uses JAX typing rules.
  See README.md for details regarding 64-bit values.

  Args:
    val: a scalar, ndarray, tf.Tensor, or tf.Variable
    jax_dtype: an optional dtype to use. If missing, uses JAX type inference
      rules for constants.
    memoize_constants: whether to memoize TF constants. We can't do this
      everywhere, we may be outside of a conversion scope.

  Returns:
    a tuple with a tf.Tensor with the type as needed by JAX, and the JAX type.
  """
  if isinstance(val, (tf.Tensor, tf.Variable)):
    jax_dtype = jax_dtype or _to_jax_dtype(val.dtype)  # Give JAX a chance to pick the type
    conversion_dtype = _to_tf_dtype(jax_dtype)
    if conversion_dtype != val.dtype:  # May need to cast for 64-bit values
      return tf.cast(val, conversion_dtype), jax_dtype
    else:
      return val, jax_dtype
  else:  # A constant
    jax_dtype = jax_dtype or xla.abstractify(val).dtype
    # TODO(document): We assume that the value of a constant does not
    # change through the scope of the function. But it may be an ndarray, ...
    # JAX has the same problem when generating HLO.
    const_key = (id(val), jax_dtype)
    # Since we use id(val) as a cache key, we have to make sure that we keep
    # the previous `val` alive. Otherwise, for a ndarray, it can get garbage
    # collected and reused for a different value, which would create correctness
    # issues. We keep the `val` alive by storing in the cache the pair
    # `(val, tf_val)`.
    # Only memoize non-scalars. JAX will lift all non-scalar constants as
    # Jaxpr consts, to the top level of the Jaxpr. This ensures that we see them
    # early, when entering the Jaxpr, so we create the tf.const early and its
    # scope is the entire Jaxpr.
    do_memoize = (memoize_constants and np.size(val) > 1 and _thread_local_state.constant_cache is not None)
    if do_memoize:
      _, tf_val = _thread_local_state.constant_cache.get(const_key, (None, None))
    else:
      tf_val = None
    if tf_val is None:
      conversion_dtype = _to_tf_dtype(jax_dtype)
      # The float0 type is not known to TF.
      if jax_dtype == dtypes.float0:
        val = np.zeros(np.shape(val), conversion_dtype.as_numpy_dtype)
      tf_val = tf.convert_to_tensor(
          _maybe_decode_gda(val), dtype=conversion_dtype)
      if do_memoize:
        _thread_local_state.constant_cache[const_key] = (val, tf_val)
    return tf_val, jax_dtype

def default_jax_backend() -> str:
  # Canonicalize to turn into CUDA or ROCM
  return xb.canonicalize_platform(jax.default_backend())

def _eval_shape(shape: Sequence[shape_poly.DimSize], dtype=None) -> Sequence[TfVal]:
  # Returns a tuple of shape_poly.dim_as_value_dtype
  assert all(map(lambda x: x is not None, shape)), (
      f"Argument shape should be a valid JAX shape but got {shape}")
  if dtype is not None:
    shape = _jax_physical_aval(core.ShapedArray(shape, dtype)).shape
  if core.is_constant_shape(shape):
    return tuple(int(d) for d in shape)

  dim_vars, dim_values = util.unzip2(_thread_local_state.shape_env)
  eval_shape_jax = shape_poly.get_shape_evaluator(dim_vars, shape)
  dim_aval = shape_poly.dim_as_value_abstract(1)
  shape_values_tf, _ = _interpret_fun_jax(eval_shape_jax,
                                          dim_values, [dim_aval] * len(dim_values), "",  # type: ignore
                                          lowering_params=non_native_lowering_params)  # type: ignore
  # Keep only the non-constant dimensions
  return tuple(operator.index(d) if core.is_constant_dim(d) else d_tf
               for d, d_tf in zip(shape, shape_values_tf))


def _ensure_tf_shape_if_dynamic(x: TfVal, shape):
  # Update TF tensor `x` with shape `shape` if the shape of `x`` is dynamic.
  if x.shape.is_fully_defined():
    return x
  return tf.ensure_shape(x, shape)


def _assert_matching_abstract_shape(x: TfVal, shape: Sequence[shape_poly.DimSize]):
  """Asserts that shape matches x.shape in the known dimensions and has
  dimension polynomials elsewhere."""
  # Ensures that the shape does not contain None; it should contain symbolic expressions.
  def check_one(xd: Optional[int], sd: Any):
    if core.is_constant_dim(sd):
      return xd == sd
    else:
      assert isinstance(sd, shape_poly._DimExpr)
      return True
  assert (len(x.shape) == len(shape) and
          all(check_one(xd, sd)
              for xd, sd in zip(x.shape, shape))), \
    f"Shape {shape} does not match x.shape {x.shape}"

# TODO(b/26854495): pylint doesn't understand slots and inheritance.
# pylint: disable=assigning-non-slot


class TensorFlowTracer(core.Tracer):
  """Tracer class that boxes a TF value and a JAX abstract value.

  In addition to the TF value we carry the JAX abstract value because
  there are some cases when it cannot be recovered from the value:
  when we are converting with polymorphic shapes or when the JAX aval
  has a custom element type. In these cases the shape of the value may
  have dimensions set to `None`, or it may only correspond to the JAX
  "physical" (TF/lowering-compatible) shape, so the JAX abstract value
  may contain more precise information.

  When the value has a partially-known shape, the dimensions marked as `None`
  must correspond to non-constant dimensions in the abstract value.

  See README.md for details.
  """
  # val: TfVal
  # _aval: core.ShapedArray
  __slots__ = ["val", "_aval"]

  def __init__(self, trace: "TensorFlowTrace", val: TfVal,
               aval: core.AbstractValue):
    self._trace = trace
    self._aval = aval
    phys_aval = _jax_physical_aval(self._aval)  # type: ignore[arg-type]

    if isinstance(val, (tf.Tensor, tf.Variable)):
      val_shape = val.shape

      if config.jax_enable_checks:
        assert len(phys_aval.shape) == len(val_shape), f"_aval.shape={phys_aval.shape} different rank than {val_shape=}"
        # To compare types, we must handle float0 in JAX and x64 in TF
        if phys_aval.dtype == dtypes.float0:
          assert _to_tf_dtype(phys_aval.dtype) == val.dtype, f"expected {phys_aval.dtype} == {val.dtype}"
        else:
          assert phys_aval.dtype == _to_jax_dtype(val.dtype), f"expected {phys_aval.dtype} == {val.dtype}"

        for aval_dim, val_dim in zip(phys_aval.shape, val_shape):  # type: ignore[attr-defined]
          if val_dim is None:
            assert shape_poly.is_poly_dim(aval_dim), f"expected {phys_aval.shape} == {val_shape}"  # type: ignore[attr-defined]
          elif not shape_poly.is_poly_dim(aval_dim):
            assert aval_dim == val_dim, f"expected {phys_aval.shape} == {val_shape}"  # type: ignore[attr-defined]
          else:
            # We have a TF value with known shape, and the abstract shape is a shape variable.
            try:
              aval_int = int(_eval_shape([aval_dim]))  # type: ignore
            except (TypeError, KeyError):
              continue
            assert aval_int == val_dim, f"expected {phys_aval.shape} == {val_shape}. Found {aval_int} != {val_dim}."  # type: ignore

    self.val = _tfval_to_tensor_jax_dtype(val,
                                          phys_aval.dtype,
                                          memoize_constants=True)[0]  # type: ignore[attr-defined]

  @property
  def aval(self):
    return self._aval

  def full_lower(self):
    return self

def _make_op_metadata(primitive: core.Primitive,
                      params: Dict, *,
                      source_info: source_info_util.SourceInfo,
                      ) -> xla_client.OpMetadata:
  eqn_str = (str(source_info.name_stack) + '/'
             + core.str_eqn_compact(primitive.name, params))
  frame = source_info_util.user_frame(source_info)
  return xla_client.OpMetadata(
        op_type=primitive.name,
        op_name=eqn_str,
        source_file=xla.get_canonical_source_file(frame) if frame else None,
        source_line=frame.start_line if frame else None)


class TensorFlowTrace(core.Trace):
  """Trace class that underlies the jax2tf transformation.

  We are going to ensure that jax2tf.convert is never nested inside other
  transformations. This is sufficient for intended use cases (converting
  fully-transformed JAX code). It also simplifies our job because we do not have
  to handle situations where we apply primitives on a mix of TF values and
  JAX tracers from an outer transformation. E.g., for addition both the TF
  values
  and the JAX tracers have an override and they get confused if they see values
  from the other world.

  Hence a TFT trace does not interact with non-TFT traces at lower-level. For
  higher-order control-flow primitives we invoke recursively
  _interpret_fun on the body of the conditional, which will create a nested TFT.

  We do want to allow transformations nested inside a TensorFlowTrace (TFT), but
  those will introduce their own MainTrace, and any operations involving those
  will be done on those traces, i.e., not a concern for TFT.
  """
  def pure(self, val: TfVal) -> TensorFlowTracer:
    """Lifts a non-Tracer into the TensorFlowTracer.

    This function may be called by way of trace.full_raise.
    """
    if hasattr(val, "__jax_array__"):
      val = val.__jax_array__()
      if isinstance(val, TensorFlowTracer):
        return val
    tf_val, jax_dtype = _tfval_to_tensor_jax_dtype(val, memoize_constants=True)
    return TensorFlowTracer(
        self, val, core.ShapedArray(tf_val.shape, jax_dtype,
                                    weak_type=dtypes.is_weakly_typed(val)))

  def lift(self, val: core.Tracer) -> TensorFlowTracer:
    # This would be called when we need to raise a tracer from a lower-level
    # main into the TensorFlowTrace. Since the TensorFlowTrace is never nested
    # inside another transform, there are no lower-level main traces.
    assert False

  def sublift(self, val: TensorFlowTracer) -> TensorFlowTracer:
    # This is called when we need to raise a tracer from the same main,
    # but a lower sublevel. This could come from a nested jit.
    return TensorFlowTracer(self, val.val, val._aval)

  def process_primitive(self, primitive: core.Primitive,
                        tracers: Sequence[TensorFlowTracer],
                        params) -> TensorFlowTracer:
    impl, impl_needs_avals = self.get_primitive_impl(primitive)
    args_avals: Sequence[core.ShapedArray] = tuple(t.aval for t in tracers)
    # This is a bit conservative, doing abstract_eval even in op-by-op execution
    # but we needed it for, e.g., shape_polymorphism where only JAX's
    # abstract evaluation rules can properly track polymorphic shapes.
    # Unfortunately under op-by-op execution this is a rare occasion where we
    # need abstract evaluation.
    out_aval, _ = primitive.abstract_eval(*args_avals, **params)
    args_tf: Sequence[TfVal] = [t.val for t in tracers]
    def invoke_impl() -> TfVal:
      if impl_needs_avals:
        return impl(
            *args_tf,
            _in_avals=args_avals,  # type: ignore
            _out_aval=out_aval,
            **params)
      else:
        return impl(*args_tf, **params)

    current_name_stack = _get_current_name_stack()
    # We don't use `str(name_stack)` because it uses parentheses for
    # transformations, which aren't allowed in `name_scope`.
    scope = '/'.join([s.name for s in current_name_stack.stack])  # type: ignore[union-attr]

    # Here we reset the name scope to the memorized TF name scope
    # + JAX name stack by using absolute scope.
    # We need to add a '/' to the name stack string to force `tf.name_scope`
    # to interpret it as an absolute scope, not a relative scope.
    if _thread_local_state.tf_outer_name_scope:
      scope = f"{_thread_local_state.tf_outer_name_scope}/{scope}"

    if not scope.endswith("/"):
      scope = scope + "/"

    with tf.name_scope(_sanitize_scope_name(scope)):
      if _thread_local_state.include_xla_op_metadata:
        op_metadata = _make_op_metadata(primitive, params,
                                        source_info=source_info_util.current())
        op_metadata_proto = xla_data_pb2.OpMetadata(
            op_type=op_metadata.op_type,
            op_name=op_metadata.op_name,
            source_file=op_metadata.source_file,
            source_line=op_metadata.source_line
        )
        with tf_ops.get_default_graph()._attr_scope(
            {"_XlaOpMetadata": attr_value_pb2.AttrValue(
                s=op_metadata_proto.SerializeToString())}):
          val_out = invoke_impl()
      else:
        val_out = invoke_impl()

    if primitive.multiple_results:
      out = [
          TensorFlowTracer(self, v, a)
          for v, a in zip(val_out, out_aval)
      ]  # type: ignore
    else:
      out = TensorFlowTracer(self, val_out, out_aval)  # type: ignore

    # Check that the impl rule returned a value of expected shape and dtype
    # TODO: adapt this to match polymorphic shapes
    if config.jax_enable_checks:
      if primitive.multiple_results:
        for o, expected_aval in zip(out, out_aval):  # type: ignore
          assert o.aval.strip_weak_type() == expected_aval.strip_weak_type(), (
              f"{primitive}: out.aval = {o.aval}; expected {expected_aval}")
      else:
        assert out.aval == out_aval, (  # type: ignore
            f"{primitive}: out.aval = {out.aval}; expected {out_aval}"
        )  # type: ignore
    return out  # type: ignore

  def process_call(self, call_primitive: core.Primitive, fun: lu.WrappedFun,
                   tracers: Sequence[TensorFlowTracer], params):
    assert call_primitive.multiple_results
    vals: Sequence[TfVal] = [t.val for t in tracers]
    avals: Sequence[core.ShapedArray] = tuple(t.aval for t in tracers)
    interpreted_fun = _interpret_subtrace(fun, self.main, avals)
    extra_name_stack = None
    if call_primitive == xla.xla_call_p:
      extra_name_stack = util.wrap_name(params["name"], "jit")
    with _extended_name_stack(extra_name_stack):
      with core.new_sublevel():
        if call_primitive == xla.xla_call_p:
          if _WRAP_JAX_JIT_WITH_TF_FUNCTION:
            # Make a nested tf.function(jit_compile=True)
            store_tf_res_avals: Sequence[core.ShapedArray] = []
            def f_tf(*tf_args):
              nonlocal store_tf_res_avals
              tf_res_out: Sequence[Tuple[TfVal, core.ShapedArray]] = \
                _call_wrapped_with_new_constant_cache(interpreted_fun, tf_args,
                                                      fresh_constant_cache=False)
              tf_res_vals, tf_res_avals = util.unzip2(tf_res_out)
              store_tf_res_avals = tf_res_avals
              return tf_res_vals
            tf_vals_out = tf.function(f_tf, autograph=False, jit_compile=True)(*vals)
            vals_out = zip(tf_vals_out, store_tf_res_avals)
          else:
            vals_out = interpreted_fun.call_wrapped(*vals)
        else:
          vals_out = interpreted_fun.call_wrapped(*vals)
    return [TensorFlowTracer(self, v, a) for v, a in vals_out]

  def post_process_call(self, call_primitive: core.Primitive,
                        out_tracers: Sequence[TensorFlowTracer], params):
    # We encountered a call primitive whose result (out_tracers) include
    # TensorFlowTracer that were not passed through its arguments (captured from
    # the environment).
    vals = tuple(t.val for t in out_tracers)
    main = self.main

    def todo(vals: Sequence[TfVal]):
      # TODO: is name_stack correct?
      trace = TensorFlowTrace(main, core.cur_sublevel())
      return [
          TensorFlowTracer(trace, v, out_tracer.aval)
          for v, out_tracer in zip(vals, out_tracers)
      ]

    return vals, todo

  def process_map(self, map_primitive, f, tracers, params):
    raise NotImplementedError("process_map")

  def post_process_map(self, map_primitive, out_tracers, params):
    raise NotImplementedError("post_process_map")

  def process_custom_jvp_call(self, prim, fun, jvp, tracers, *, symbolic_zeros):
    # Drop the custom differentiation rule and act like a call primitive. This
    # behavior is desirable because jax2tf stages code out of the JAX system, so
    # there are no more JAX differentiation transformations to be applied.
    del jvp, symbolic_zeros  # Unused.
    return self.process_call(core.call_p, fun, tracers, {})

  def post_process_custom_jvp_call(self, out_tracers, _):
    assert False  # unreachable assuming jax2tf runs with clean trace state

  def process_custom_vjp_call(self, prim, fun, fwd, bwd, tracers, out_trees):
    # Drop the custom differentiation rule and act like a call primitive. This
    # behavior is desirable because jax2tf stages code out of the JAX system, so
    # there are no more JAX differentiation transformations to be applied.
    del fwd, bwd, out_trees  # Unused.
    return self.process_call(core.call_p, fun, tracers, {})

  def post_process_custom_vjp_call(self, out_tracers, _):
    assert False  # unreachable assuming jax2tf runs with clean trace state

  def post_process_custom_vjp_call_fwd(self, *_, **__):
    assert False  # unreachable assuming jax2tf runs with clean trace state

  def get_primitive_impl(self, p: core.Primitive) -> Tuple[Callable, bool]:
    # Returns the primitive implementation and whether the implementation
    # takes abstract values (see definition of tf_impl_with_avals)
    if not _thread_local_state.enable_xla:
      try:
        return tf_impl_no_xla[p], True  # Always require avals.
      except KeyError:
        pass
    try:
      return tf_impl[p], False
    except KeyError:
      try:
        return tf_impl_with_avals[p], True
      except KeyError as err:
        msg = "TensorFlow interpretation rule for '{}' not implemented"
        raise NotImplementedError(msg.format(p)) from err

def _unexpected_primitive(p: core.Primitive, *args, **kwargs):
  assert False, f"Encountered unexpected primitive {p}"


# Call primitives are inlined
for unexpected in [core.call_p, xla.xla_call_p, maps.xmap_p]:
  tf_impl[unexpected] = partial(_unexpected_primitive, unexpected)

# Primitives that are not yet implemented must be explicitly declared here.
tf_not_yet_impl = [
    "clz",
    "igamma_grad_a",
    "random_gamma_grad",
    "reduce_xor",
    "schur",
    "closed_call",
    "unreachable",
    "bint",
    "getslice",
    "full_to_shard",
    "shard_to_full",
    "pure_callback",
    "for",
    "inspect_sharding",
    "io_callback",
    "shard_map",

    # Not high priority?
    "after_all",
    "all_to_all",
    "check",
    "create_token",
    "custom_transpose_call",
    "custom_vmap_call",
    "infeed",
    "linear_call",
    "outfeed",
    "pmax_p",
    "pmin",
    "ppermute",
    "psum",
    "pmax",
    "pgather",
    "reduce_scatter",
    "axis_index",
    "pdot",
    "all_gather",
    "lu_pivots_to_permutation",
    "xla_pmap",
    "geqrf",
    "householder_product",
    "hessenberg",
    "tridiagonal",
    "eigh_jacobi",
]

tf_impl[ad_util.stop_gradient_p] = tf.stop_gradient
tf_impl[ad_util.zeros_like_p] = tf.zeros_like


def _add(x: TfVal, y: TfVal) -> TfVal:
  return tf.raw_ops.AddV2(x=x, y=y)


tf_impl[ad_util.add_jaxvals_p] = _add
tf_impl[dispatch.device_put_p] = lambda x, device=None: x
tf_impl[lax_internal.copy_p] = lambda x: x

def _neg(x: TfVal) -> TfVal:
  if x.dtype.is_unsigned:
    signed_dtype = _UNSIGNED_TO_SIGNED_TABLE[x.dtype]
    x_signed = tf.cast(x, signed_dtype)
    res_signed = tf.math.negative(x_signed)
    return tf.cast(res_signed, x.dtype)
  else:
    return tf.math.negative(x)

tf_impl[lax.neg_p] = _neg


def _sign(x: TfVal) -> TfVal:
  if x.dtype.is_unsigned:
    # TF and XLA do not support tf.math.sign for unsigned types.
    return tf.where(
        tf.math.equal(x, 0), tf.constant(0, dtype=x.dtype),
        tf.constant(1, dtype=x.dtype))
  else:
    return tf.math.sign(x)


tf_impl[lax.sign_p] = _sign
tf_impl[lax.floor_p] = tf.math.floor
tf_impl[lax.ceil_p] = tf.math.ceil


def _round(operand, *, rounding_method,
           _in_avals: Sequence[core.ShapedArray],
           _out_aval: core.ShapedArray):
  if rounding_method is lax.RoundingMethod.AWAY_FROM_ZERO:
    # JAX uses a single HLO op Round here
    sign = _sign(operand)
    operand *= sign
    floor = tf.math.floor(operand)
    operand -= floor
    cond = tf.math.equal(operand, tf.constant(np.array(0.5), operand.dtype))
    return sign * (
        tf.where(cond, tf.constant(np.array(1), operand.dtype),
                 tf.math.round(operand)) + floor)
  else:  # rounding_method is RoundingMethod.TO_NEAREST_EVEN
    return tf.math.round(operand)

tf_impl_with_avals[lax.round_p] = _round
tf_impl[lax.nextafter_p] = tf.math.nextafter


def _population_count(x):
  orig_dtype = x.dtype
  return tf.cast(tf.raw_ops.PopulationCount(x=x), orig_dtype)


tf_impl[lax.population_count_p] = _population_count
tf_impl[lax.is_finite_p] = tf.math.is_finite


def _abs(x: TfVal) -> TfVal:
  # TF and XLA do not support tf.math.abs for unsigned types.
  return tf.math.abs(x) if not x.dtype.is_unsigned else x


tf_impl[lax.abs_p] = _abs
tf_impl[lax.pow_p] = tf.math.pow


def _integer_pow(x, *, y: int, _in_avals: Sequence[core.ShapedArray],
                 _out_aval: core.ShapedArray):
  # Follows the implementation in lax._integer_pow_translation_rule
  if y == 0:
    return tf.broadcast_to(
        tf.constant(1, dtype=x.dtype, shape=()), _eval_shape(_out_aval.shape))
  is_reciprocal = y < 0
  if is_reciprocal:
    y = -y
  acc = None
  while y > 0:
    if y & 1:
      acc = x if acc is None else tf.math.multiply(acc, x)
    y >>= 1
    if y > 0:
      x = tf.math.multiply(x, x)
  return tf.math.reciprocal(acc) if is_reciprocal else acc


tf_impl_with_avals[lax.integer_pow_p] = _integer_pow
tf_impl[lax.exp_p] = tf.math.exp
tf_impl[lax.expm1_p] = tf.math.expm1
tf_impl[lax.log_p] = tf.math.log
tf_impl[lax.log1p_p] = tf.math.log1p
tf_impl[lax.tan_p] = tf.math.tan
tf_impl[lax.tanh_p] = tf.math.tanh
tf_impl[lax.sin_p] = tf.math.sin
tf_impl[lax.sinh_p] = tf.math.sinh
tf_impl[lax.cos_p] = tf.math.cos
tf_impl[lax.cosh_p] = tf.math.cosh
tf_impl_with_avals[lax.acos_p] = _convert_jax_impl(
    lax_internal.acos_impl, multiple_results=False)
tf_impl_with_avals[lax.asin_p] = _convert_jax_impl(
    lax_internal.asin_impl, multiple_results=False)
tf_impl_with_avals[lax.atan_p] = _convert_jax_impl(
    lax_internal.atan_impl, multiple_results=False)

# TODO(phawkins): use tf.math.sigmoid here instead.
tf_impl_with_avals[lax.logistic_p] = _convert_jax_impl(
    lax_internal.logistic_impl, multiple_results=False)

def _atan2(y, x, **kwargs):
  if x.dtype.is_complex or y.dtype.is_complex:
    complex_component_dtype = {
      tf.complex64: tf.float32,
      tf.complex128: tf.float64
    }.get(y.dtype)
    zero = tf.constant(0, complex_component_dtype)
    one = tf.constant(1, complex_component_dtype)
    i = tf.complex(zero, one)
    return -i * tf.math.log((x + i * y)/tf.math.sqrt(x * x + y * y))
  else:
    return tf.math.atan2(y, x)


tf_impl[lax.atan2_p] = _atan2
tf_impl[lax.acosh_p] = tf.math.acosh
tf_impl[lax.atanh_p] = tf.math.atanh
tf_impl[lax.asinh_p] = tf.math.asinh

tf_impl[lax.sqrt_p] = tf.math.sqrt
tf_impl[lax.rsqrt_p] = tf.math.rsqrt

def _cbrt(x):
  return tf.math.sign(x) * tf.math.pow(tf.math.abs(x), 1/3)

tf_impl[lax.cbrt_p] = _cbrt

tf_impl[lax.lgamma_p] = tf.math.lgamma
tf_impl[lax.digamma_p] = tf.math.digamma
tf_impl[lax.igamma_p] = tf.math.igamma
tf_impl[lax.igammac_p] = tf.math.igammac
tf_impl[lax.regularized_incomplete_beta_p] = tf.math.betainc
tf_impl[lax.erf_p] = tf.math.erf
tf_impl[lax.erfc_p] = tf.math.erfc
tf_impl[lax.erf_inv_p] = tf.math.erfinv
tf_impl[lax.bessel_i0e_p] = tf.math.bessel_i0e
tf_impl[lax.bessel_i1e_p] = tf.math.bessel_i1e

tf_impl[lax.complex_p] = tf.complex


def _conj(x, **kwargs):
  # The only dtypes that are allowed are: float32, float64, complex64, and
  # complex128.
  if x.dtype == tf.float32:
    return tf.cast(x, tf.complex64)
  elif x.dtype == tf.float64:
    return tf.cast(x, tf.complex128)
  else:
    return tf.math.conj(x)


tf_impl[lax.conj_p] = _conj
tf_impl[lax.real_p] = tf.math.real
tf_impl[lax.imag_p] = tf.math.imag

tf_impl[lax.add_p] = _add
tf_impl[lax.sub_p] = tf.math.subtract
tf_impl[lax.mul_p] = tf.math.multiply


def _iota(*, dtype, shape, dimension):
  dtype = _to_tf_dtype(dtype)
  # Some dtypes are unsupported, like uint32, so we just fall back to int32.
  # TODO(mattjj, necula): improve tf.range dtype handling
  shape_tf = _eval_shape(shape)
  vec = tf.range(tf.cast(shape_tf[dimension], tf.int32), dtype=tf.int32)
  vec_shape = [-1 if i == dimension else 1 for i in range(len(shape))]
  return tf.cast(tf.broadcast_to(tf.reshape(vec, vec_shape), shape_tf), dtype)


tf_impl[lax.iota_p] = _iota


def _div(lhs, rhs):
  if lhs.dtype.is_integer:
    quotient = tf.math.floordiv(lhs, rhs)
    select = tf.math.logical_and(
        tf.not_equal(_sign(lhs), _sign(rhs)),
        tf.not_equal(tf.math.floormod(lhs, rhs), 0))
    return tf.where(select, quotient + 1, quotient)
  else:
    return tf.math.truediv(lhs, rhs)


def _rem(lhs, rhs):
  return _sign(lhs) * tf.math.floormod(_abs(lhs), _abs(rhs))


tf_impl[lax.div_p] = _div
tf_impl[lax.rem_p] = _rem


def _minmax(x: TfVal, y: TfVal, *, is_min: bool,
            _in_avals: Sequence[core.ShapedArray],
            _out_aval: core.ShapedArray,) -> TfVal:
  # For complex numbers use lexicographic ordering, like JAX
  if dtypes.issubdtype(x.dtype.as_numpy_dtype, np.complexfloating):
    return _convert_jax_impl(
        partial(lax_internal._minmax_complex_lowering,
                lax_cmp_pick_x=lax.lt if is_min else lax.gt),
        multiple_results=False)(x, y, _in_avals=_in_avals, _out_aval=_out_aval)
  elif x.dtype.as_numpy_dtype == np.bool_:
    return (tf.math.logical_and if is_min else tf.math.logical_or)(x, y)
  else:
    return (tf.math.minimum if is_min else tf.math.maximum)(x, y)

def _minmax_scalar(x: TfVal, y: TfVal, *, is_min: bool) -> TfVal:
  # For reducers we will need min/max for scalars only. In that case we
  # can construct the AbstractValues outselves, even in the presence of
  # shape polymorphism.
  assert len(x.shape) == 0 and len(y.shape) == 0, f"x: {x.shape}, y: {y.shape}"
  aval = core.ShapedArray((), _to_jax_dtype(x.dtype))
  return _minmax(x, y, is_min=is_min,
                 _in_avals=[aval, aval], _out_aval=aval)

tf_impl_with_avals[lax.max_p] = partial(_minmax, is_min=False)
tf_impl_with_avals[lax.min_p] = partial(_minmax, is_min=True)

# Map from TF signed types to TF unsigned types.
_SIGNED_TO_UNSIGNED_TABLE = {
    tf.int8: tf.uint8,
    tf.int16: tf.uint16,
    tf.int32: tf.uint32,
    tf.int64: tf.uint64,
}

# Map from TF unsigned types to TF signed types.
_UNSIGNED_TO_SIGNED_TABLE = {u: s for s, u in _SIGNED_TO_UNSIGNED_TABLE.items()}


# Note: Bitwise operations only yield identical results on unsigned integers!
# pylint: disable=protected-access
def _shift_right_arithmetic_raw(x, y):
  if x.dtype.is_unsigned:
    assert x.dtype == y.dtype
    orig_dtype = x.dtype
    signed_dtype = _UNSIGNED_TO_SIGNED_TABLE[orig_dtype]
    x = tf.cast(x, signed_dtype)
    y = tf.cast(y, signed_dtype)
    res = tf.bitwise.right_shift(x, y)
    return tf.cast(res, orig_dtype)
  else:
    return tf.bitwise.right_shift(x, y)


def _shift_right_arithmetic(x, y):
  # TF shift is "implementation defined" if the shift amount is negative
  # or larger or equal to the size of the value. We implement the XLA
  # semantics to return the shift by the max value (x_bits - 1).
  # TODO: it is likely better to add XlaOps for shifts
  x_bits = 8 * x.dtype.size
  clamp_y = tf.where(_shift_in_bounds(x, y), y, x_bits - 1)
  return _shift_right_arithmetic_raw(x, clamp_y)


tf_impl[lax.shift_right_arithmetic_p] = _shift_right_arithmetic


def _shift_right_logical_raw(x, y):
  if x.dtype.is_unsigned:
    return tf.bitwise.right_shift(x, y)
  else:
    assert x.dtype == y.dtype
    orig_dtype = x.dtype
    unsigned_dtype = _SIGNED_TO_UNSIGNED_TABLE[orig_dtype]
    x = tf.cast(x, unsigned_dtype)
    y = tf.cast(y, unsigned_dtype)
    res = tf.bitwise.right_shift(x, y)
    return tf.cast(res, orig_dtype)


def _shift_right_logical(x, y):
  # TF shift is "implementation defined" if the shift amount is negative
  # or larger or equal to the size of the value. We implement the XLA semantics
  # to return 0.
  # TODO: it is likely better to add XlaOps for shifts
  return tf.where(
      _shift_in_bounds(x, y), _shift_right_logical_raw(x, y), tf.zeros_like(x))


tf_impl[lax.shift_right_logical_p] = _shift_right_logical


def _shift_left(x, y):
  # TF shift is "implementation defined" if the shift amount is negative
  # or larger or equal to the size of the value. We implement the XLA semantics
  # to return 0.
  # TODO: it is likely better to add XlaOps for shifts
  return tf.where(
      _shift_in_bounds(x, y), tf.bitwise.left_shift(x, y), tf.zeros_like(x))


tf_impl[lax.shift_left_p] = _shift_left


def _shift_in_bounds(x: TfVal, y: TfVal) -> TfVal:
  # Return the TF expression for when y is within bounds (0 <= y < |x|)
  x_bits = 8 * x.dtype.size
  # TF does not have comparisons for uint16 and uint32 (despite what the
  # documentation says)
  y_comp = tf.cast(
      y, _UNSIGNED_TO_SIGNED_TABLE[y.dtype]) if y.dtype.is_unsigned else y
  y_lt_x_bits = tf.math.less(y_comp, x_bits)
  y_ge_0 = tf.math.greater_equal(y_comp, 0)
  return tf.logical_and(y_lt_x_bits, y_ge_0)


def _not(x):
  """Computes bitwise not with support for booleans.

  Numpy and JAX support bitwise not for booleans by applying a logical not!
  This means that applying bitwise_not yields an unexpected result:
    jnp.bitwise_not(jnp.array([True, False]))
    >> DeviceArray([False,  True], dtype=bool)

  if you assume that booleans are simply casted to integers.
    jnp.bitwise_not(jnp.array([True, False]).astype(np.int32)).astype(bool)
    >> DeviceArray([True,  True], dtype=bool)
  """
  if x.dtype == tf.bool:
    return tf.logical_not(x)
  else:
    return tf.bitwise.invert(x)


tf_impl[lax.not_p] = _not


def handle_boolean_args(f, argnums: Sequence[int], boolean_f=None):
  """Computes functions with some bool args and bool results using int8.

  This is needed because some TF ops do not work for bool args, e.g.,
  inequalities, min/max.

  Args:
    f: a TF callable to wrap. It will be called with non-boolean arguments.
    argnums: the positional arguments that may be booleans.
    boolean_f: [Optional] a TF callable compatible with boolean
      arguments.

  Returns: a TF callable that can take a mix of boolean positional arguments
    (in the positions specified by `argnums`) and some non-boolean positional
    arguments. If there are no boolean arguments, just calls `f`. Otherwise,
    it calls `boolean_f` if defined. Otherwise, casts the boolean
    arguments to `int8`, calls `f`, then casts the result to `bool`.
  """
  argnums = tf.nest.flatten(argnums)

  def wrapper(*args: TfVal, **kwargs):
    argnum_types = {args[i].dtype for i in argnums}
    if tf.bool not in argnum_types:
      return f(*args, **kwargs)
    else:
      # All argnums should be boolean
      assert len(argnum_types) == 1, argnum_types
      if boolean_f != None:
        return boolean_f(*args, **kwargs)
      else:
        args_cast = [(tf.cast(a, tf.int8) if i in argnums else a)
                    for i, a in enumerate(args)]
        if "_in_avals" in kwargs:

          def cast_aval(aval):
            assert aval.dtype == np.bool_
            return core.ShapedArray(aval.shape, np.int8)

          _in_avals_cast = [
              cast_aval(aval) if i in argnums else aval
              for i, aval in enumerate(kwargs["_in_avals"])
          ]
          _out_aval_cast = tf.nest.map_structure(cast_aval, kwargs["_out_aval"])
          kwargs = dict(
              kwargs, _in_avals=_in_avals_cast, _out_aval=_out_aval_cast)
        out = f(*args_cast, **kwargs)
        return tf.nest.map_structure(lambda o: tf.cast(o, tf.bool), out)

  return wrapper


tf_impl[lax.or_p] = handle_boolean_args(tf.bitwise.bitwise_or, argnums=(0, 1), boolean_f=tf.logical_or)
tf_impl[lax.and_p] = handle_boolean_args(tf.bitwise.bitwise_and, argnums=(0, 1), boolean_f=tf.logical_and)
tf_impl[lax.xor_p] = handle_boolean_args(tf.bitwise.bitwise_xor, argnums=(0, 1), boolean_f=tf.math.logical_xor)

tf_impl[lax.eq_p] = tf.math.equal
tf_impl[lax.ne_p] = tf.math.not_equal

boolean_greater = lambda x,y: tf.logical_and(x, tf.logical_not(y)) # Only one combo: T,F -> T
boolean_less = lambda x,y: tf.logical_and(tf.logical_not(x), y) # Only one combo: F,T -> T
boolean_greater_or_equal = lambda x, y: tf.logical_not(boolean_less(x,y)) # All cases except F,T
boolean_less_or_equal = lambda x, y: tf.logical_not(boolean_greater(x,y)) # All cases except T,F

tf_impl[lax.gt_p] = handle_boolean_args(tf.math.greater, argnums=(0, 1), boolean_f=boolean_greater)
tf_impl[lax.lt_p] = handle_boolean_args(tf.math.less, argnums=(0, 1), boolean_f=boolean_less)
tf_impl[lax.ge_p] = handle_boolean_args(tf.math.greater_equal, argnums=(0, 1), boolean_f=boolean_greater_or_equal)
tf_impl[lax.le_p] = handle_boolean_args(tf.math.less_equal, argnums=(0, 1), boolean_f=boolean_less_or_equal)

tf_impl[lax.linalg.cholesky_p] = tf.linalg.cholesky


def _convert_element_type(operand, *, new_dtype, weak_type=False):
  old_dtype = operand.dtype.as_numpy_dtype
  if (dtypes.issubdtype(old_dtype, np.complexfloating) and
      not dtypes.issubdtype(new_dtype, np.complexfloating)):
    operand = tf.math.real(operand)
  if (dtypes.issubdtype(old_dtype, np.floating) and
      not (dtypes.issubdtype(new_dtype, np.floating) or dtypes.issubdtype(
          new_dtype, np.complexfloating) or new_dtype == np.bool_)):
    sign = _sign(operand)
    operand = sign * tf.math.floor(sign * operand)
  return tf.dtypes.cast(operand, _to_tf_dtype(new_dtype))


tf_impl[lax.convert_element_type_p] = _convert_element_type


def _bitcast_convert_type(operand, new_dtype):
  if operand.dtype == new_dtype:
    return operand
  return tf.bitcast(operand, _to_tf_dtype(new_dtype))


tf_impl[lax.bitcast_convert_type_p] = _bitcast_convert_type


def _clamp(minval, operand, maxval, *, _in_avals, _out_aval):
  # The below permits mirroring the behavior of JAX when maxval < minval
  op_shape_tf_val = _eval_shape(_in_avals[1].shape, _in_avals[1].dtype)
  maxval = tf.broadcast_to(maxval, op_shape_tf_val)
  minval = tf.math.minimum(tf.broadcast_to(minval, op_shape_tf_val), maxval)
  return tf.clip_by_value(operand, minval, maxval)


tf_impl_with_avals[lax.clamp_p] = _clamp


def _concatenate(*operands, dimension):
  return tf.concat(operands, axis=dimension)


tf_impl[lax.concatenate_p] = _concatenate


def _conv_general_dimension_numbers_proto(dimension_numbers):
  """Converts a ConvDimensionNumbers to an XLA ConvolutionDimensionNumbers."""
  assert isinstance(dimension_numbers, lax.ConvDimensionNumbers)
  lhs_spec, rhs_spec, out_spec = dimension_numbers
  proto = xla_data_pb2.ConvolutionDimensionNumbers()
  proto.input_batch_dimension = lhs_spec[0]
  proto.input_feature_dimension = lhs_spec[1]
  proto.output_batch_dimension = out_spec[0]
  proto.output_feature_dimension = out_spec[1]
  proto.kernel_output_feature_dimension = rhs_spec[0]
  proto.kernel_input_feature_dimension = rhs_spec[1]
  proto.input_spatial_dimensions.extend(lhs_spec[2:])
  proto.kernel_spatial_dimensions.extend(rhs_spec[2:])
  proto.output_spatial_dimensions.extend(out_spec[2:])
  return proto


def _precision_config_proto(precision: Optional[Tuple[PrecisionType,
                                                      PrecisionType]]):
  """Convert an integer to an XLA.PrecisionConfig."""
  if precision is None:
    return None

  proto = xla_data_pb2.PrecisionConfig()
  proto.operand_precision.append(int(precision[0]))
  proto.operand_precision.append(int(precision[1]))
  return proto


def _conv_general_dilated(lhs, rhs, *,
                          window_strides, padding, lhs_dilation,
                          rhs_dilation,
                          dimension_numbers: lax.ConvDimensionNumbers,
                          feature_group_count: int,
                          batch_group_count: int,
                          precision: Optional[Tuple[PrecisionType, PrecisionType]],
                          preferred_element_type: Optional[DType],
                          _in_avals: Sequence[core.ShapedArray],
                          _out_aval: core.ShapedArray):
  """Implementation of lax.conv_general_dilated_p using XlaConv."""
  out_tf_shape = _aval_to_tf_shape(_out_aval)
  dnums_proto = _conv_general_dimension_numbers_proto(dimension_numbers)
  precision_config_proto = _precision_config_proto(precision)

  def gen_conv(lhs, rhs, preferred_element_type: Optional[DType]):
    tf_version = tuple(int(v) for v in tf.__version__.split(".")[:2])
    if tf_version >= (2, 8):
      # TODO(necula): remove when 2.8.0 is the stable TF version (and supports
      # batch_group_count.
      padding_tf = [_eval_shape(p) for p in padding]
      out = tfxla.conv(
          lhs, rhs, window_strides, padding_tf, lhs_dilation, rhs_dilation,
          dnums_proto,
          feature_group_count=feature_group_count,
          batch_group_count=batch_group_count,
          precision_config=precision_config_proto,
          preferred_element_type=preferred_element_type,
          use_v2=True)
    else:
      if batch_group_count != 1:
        raise ValueError(
            "The batch_group_count parameter for conv requires TF version "
            "at least 2.8.0. You may want to use tf-nightly.")
      padding_tf = [_eval_shape(p) for p in padding]
      out = tfxla.conv(
          lhs, rhs, window_strides, padding_tf, lhs_dilation, rhs_dilation,
          dnums_proto,
          feature_group_count=feature_group_count,
          precision_config=precision_config_proto,
          preferred_element_type=preferred_element_type,
          use_v2=True)
    # TODO: implement shape inference for XlaConv
    out = _ensure_tf_shape_if_dynamic(out, out_tf_shape)
    if _WRAP_JAX_JIT_WITH_TF_FUNCTION:
      out = tf.stop_gradient(out)  # See #7839
    return out

  # Follow the lowering for complex convolutions from
  # lax._conv_general_dilated_translation. We can use the same conversion on all
  # platforms because on XLA:TPU the compiler does the same as a rewrite.
  preferred_float_et: Optional[Any]
  if np.issubdtype(_in_avals[0].dtype, np.complexfloating):
    if preferred_element_type is not None:
      # Convert complex dtype to types used for real and imaginary parts
      assert np.issubdtype(preferred_element_type, np.complexfloating)
      preferred_float_et = (
          np.float64 if preferred_element_type == np.complex128 else np.float32)
    else:
      preferred_float_et = None
    lhs_real, lhs_imag = tf.math.real(lhs), tf.math.imag(lhs)
    rhs_real, rhs_imag = tf.math.real(rhs), tf.math.imag(rhs)
    k1 = gen_conv(_add(lhs_real, lhs_imag), rhs_real, preferred_float_et)
    k2 = gen_conv(lhs_real, tf.math.subtract(rhs_imag, rhs_real),
                  preferred_float_et)
    k3 = gen_conv(lhs_imag, _add(rhs_real, rhs_imag), preferred_float_et)
    return tf.complex(tf.math.subtract(k1, k3), _add(k1, k2))
  else:
    return gen_conv(lhs, rhs, preferred_element_type)


tf_impl_with_avals[lax.conv_general_dilated_p] = _conv_general_dilated


def _dot_general(lhs, rhs, *, dimension_numbers,
                 precision: Optional[Tuple[PrecisionType, PrecisionType]],
                 preferred_element_type: Optional[DType],
                 _in_avals: Sequence[core.ShapedArray],
                 _out_aval: core.ShapedArray):
  """Implementation of lax.dot_general_p in terms of tf.linalg.einsum."""
  (lhs_contracting, rhs_contracting), (lhs_batch, rhs_batch) = dimension_numbers
  dnums_proto = xla_data_pb2.DotDimensionNumbers()
  dnums_proto.lhs_contracting_dimensions.extend(lhs_contracting)
  dnums_proto.rhs_contracting_dimensions.extend(rhs_contracting)
  dnums_proto.lhs_batch_dimensions.extend(lhs_batch)
  dnums_proto.rhs_batch_dimensions.extend(rhs_batch)
  precision_config_proto = _precision_config_proto(precision)
  res = tfxla.dot_general(
      lhs,
      rhs,
      dnums_proto,
      precision_config_proto,
      preferred_element_type=preferred_element_type,
      use_v2=True)
  if _WRAP_JAX_JIT_WITH_TF_FUNCTION:
    res = tf.stop_gradient(res)  # See #7839
  return res


tf_impl_with_avals[lax.dot_general_p] = _dot_general


def _broadcast_in_dim(operand, *, shape, broadcast_dimensions,
                      _in_avals: Sequence[core.ShapedArray],
                      _out_aval: core.ShapedArray):
  # for i in range(len(operand.shape)):
  #   result.shape[bcast_dims[i]] <- operand.shape[i]
  # bcast_dims must be strictly increasing.
  # len(bcast_dims) == len(operand.shape)
  op_shape = _in_avals[0].shape
  dtype = _in_avals[0].dtype
  add_1s_shape = [1] * len(shape)
  for i, broadcast_dim_i in enumerate(broadcast_dimensions):
    add_1s_shape[broadcast_dim_i] = op_shape[i]
  with_1s = tf.reshape(operand, _eval_shape(add_1s_shape, dtype=dtype))
  return tf.broadcast_to(with_1s, _eval_shape(shape, dtype=dtype))


tf_impl_with_avals[lax.broadcast_in_dim_p] = _broadcast_in_dim


def _empty(*, dtype):
  if core.is_opaque_dtype(dtype):
    raise NotImplementedError  # TODO(frostig,mattjj): jax2tf handlers
  return tf.constant(np.array(0, dtype=dtype))


tf_impl[lax_internal.empty_p] = _empty


def _reshape(operand, *, new_sizes, dimensions, _in_avals, _out_aval):
  if dimensions is None:
    dimensions = tf.range(tf.rank(operand))
  new_sizes_tf = _eval_shape(new_sizes, _in_avals[0].dtype)
  return tf.reshape(tf.transpose(operand, dimensions), new_sizes_tf)


tf_impl_with_avals[lax.reshape_p] = _reshape


def _squeeze(operand, *, dimensions, _in_avals, _out_aval):
  op_aval = _jax_physical_aval(_in_avals[0])
  op_shape = op_aval.shape
  new_shape = tuple(d for i, d in enumerate(op_shape) if i not in dimensions)
  new_shape_tf = _eval_shape(new_shape, op_aval.dtype)
  return tf.reshape(operand, new_shape_tf)


tf_impl_with_avals[lax.squeeze_p] = _squeeze


def _pad(operand, padding_value, *, padding_config,
         _in_avals: Sequence[core.ShapedArray],
         _out_aval: core.ShapedArray):
  low, high, interior = util.unzip3(map(_eval_shape, padding_config))  # type: ignore
  out = tfxla.pad(operand, padding_value, low, high, interior)
  # TODO: implement shape inference for XlaPad (when some padding_config is constant)
  out = _ensure_tf_shape_if_dynamic(out, _aval_to_tf_shape(_out_aval))
  if _WRAP_JAX_JIT_WITH_TF_FUNCTION:
    out = tf.stop_gradient(out)  # See #7839
  return out


tf_impl_with_avals[lax.pad_p] = _pad


def _rev(operand, *, dimensions):
  return tf.reverse(operand, dimensions)


tf_impl[lax.rev_p] = _rev


def _where(which, *cases):
  if which.dtype == tf.bool:
    assert len(cases) <= 2
    return cases if len(cases) == 1 else tf.where(which, cases[1], cases[0])

  def _select(offset, cases):
    assert len(cases) > 0
    if len(cases) == 1:
      return cases[0]
    mid = len(cases) // 2
    return tf.where(tf.less(which, offset + mid),
                    _select(offset, cases[:mid]),
                    _select(mid, cases[mid:]))

  return _select(0, cases)


tf_impl[lax.select_n_p] = _where


def _transpose(operand, *, permutation):
  return tf.transpose(operand, perm=permutation)


tf_impl[lax.transpose_p] = _transpose

axes_to_axis = lambda func: lambda operand, axes: func(operand, axis=axes)

# reduce_sum and reduce_prod are not supported for bool
tf_impl[lax.reduce_sum_p] = axes_to_axis(tf.reduce_sum)
tf_impl[lax.reduce_prod_p] = axes_to_axis(tf.reduce_prod)
tf_impl[lax.reduce_max_p] = handle_boolean_args(
  axes_to_axis(tf.reduce_max), argnums=[0],
  boolean_f=axes_to_axis(tf.reduce_any)) # Max is T if any one is T
tf_impl[lax.reduce_min_p] = handle_boolean_args(
  axes_to_axis(tf.reduce_min), argnums=[0],
  boolean_f=axes_to_axis(tf.reduce_all)) # Min is F if not all are T
tf_impl[lax.reduce_or_p] = axes_to_axis(tf.reduce_any)
tf_impl[lax.reduce_and_p] = axes_to_axis(tf.reduce_all)


def _argminmax(is_min: bool, operand: TfVal, axes: Sequence[int],
               index_dtype: DType,
               _in_avals: Sequence[core.ShapedArray],
               _out_aval: core.ShapedArray):
  # Follow the JAX implementation, using a XlaReduce with a custom comparator
  if is_min:
    extra_name_stack = "argmin"
    value_comparator = lax.lt
    get_identity = lax_internal._get_min_identity
  else:
    extra_name_stack = "argmax"
    value_comparator = lax.gt
    get_identity = lax_internal._get_max_identity

  res = _convert_jax_impl(
      partial(lax_internal._compute_argminmax, value_comparator, get_identity),
      multiple_results=False,
      extra_name_stack=extra_name_stack)(
          operand,
          index_dtype=index_dtype,
          axes=axes,
          _in_avals=_in_avals,
          _out_aval=_out_aval)
  return res


tf_impl_with_avals[lax.argmin_p] = partial(_argminmax, True)
tf_impl_with_avals[lax.argmax_p] = partial(_argminmax, False)


_add_fn = tf.function(_add, autograph=False)
_ge_fn = tf.function(tf.math.greater_equal, autograph=False)


def _select_and_gather_add(
    tangents: TfVal, operand: TfVal, select_prim: core.Primitive,
    window_dimensions: Sequence[int], window_strides: Sequence[int],
    base_dilation: Sequence[int], window_dilation: Sequence[int],
    padding: Sequence[Tuple[int, int]], _in_avals: Sequence[core.ShapedArray],
    _out_aval: core.ShapedArray):
  # Note: this function follows the pattern in
  # jax.lax._select_and_gather_add_translation.
  dtype = operand.dtype
  nbits = dtypes.finfo(dtype.as_numpy_dtype).bits

  # Specializing the function for 64 bits. Only up to 32 bits are supported on TPU,
  # we thus intend to let the code throw a different exception on this platform.
  max_bits = 64

  assert nbits <= max_bits
  double_word_reduction = nbits * 2 <= max_bits

  const = lambda dtype, x: tf.constant(np.array(x), dtype)

  if double_word_reduction:
    word_dtype = lax_internal._UINT_DTYPES[nbits]
    double_word_dtype = lax_internal._UINT_DTYPES[nbits * 2]

    # Packs two values into a tuple.
    def pack(a, b):
      a = _bitcast_convert_type(a, word_dtype)
      b = _bitcast_convert_type(b, word_dtype)
      a = _convert_element_type(a, new_dtype=double_word_dtype)
      b = _convert_element_type(b, new_dtype=double_word_dtype)
      a = tf.bitwise.left_shift(a, const(double_word_dtype, nbits))
      return tf.bitwise.bitwise_or(a, b)

    # Unpacks the first element of a tuple.
    def fst(t):
      assert t.dtype == double_word_dtype
      st = _shift_right_logical(t, const(double_word_dtype, nbits))
      return _bitcast_convert_type(
          _convert_element_type(st, new_dtype=word_dtype), dtype)

    # Unpacks the second element of a tuple.
    def snd(t):
      return _bitcast_convert_type(
          _convert_element_type(t, new_dtype=word_dtype), dtype)

  else:
    raise NotImplementedError(
        f"TODO: need to pack {nbits * 2} bits but this platform can only go up to {max_bits} bits."
    )

  assert select_prim is lax.ge_p or select_prim is lax.le_p, select_prim

  def reducer(x, y):
    which = tf_impl[select_prim]
    return tf_impl[lax.select_n_p](which(fst(x), fst(y)), y, x)

  init = -np.inf if select_prim is lax.ge_p else np.inf
  init_identity = lambda x: pack(const(dtype, init), const(dtype, 0))

  out = _specialized_reduce_window(
      reducer,
      init_identity,
      pack(operand, tangents),
      window_dimensions=window_dimensions,
      window_strides=window_strides,
      padding=padding,
      base_dilation=base_dilation,
      window_dilation=window_dilation,
      _in_avals=_in_avals,
      _out_aval=_out_aval)

  return snd(out)


tf_impl_with_avals[lax.select_and_gather_add_p] = _select_and_gather_add


def _common_reduce_window(operand, init_val, reducer, window_dimensions,
                          window_strides, padding, base_dilation,
                          window_dilation, _in_avals, _out_aval):
  o_spec = tf.TensorSpec((), dtype=operand.dtype)
  reducer_fn = tf.function(
      reducer, autograph=False).get_concrete_function(o_spec, o_spec)

  if not isinstance(init_val, (tf.Tensor, tf.Variable)):
    init_val = tf.constant(init_val, operand.dtype)
  out = tfxla.reduce_window(
      operand,
      init_val,
      reducer_fn,
      window_dimensions,
      window_strides,
      base_dilations=base_dilation,
      window_dilations=window_dilation,
      padding=padding)
  # TODO: implement shape inference for XlaReduceWindow
  out = _ensure_tf_shape_if_dynamic(out, _aval_to_tf_shape(_out_aval))
  if _WRAP_JAX_JIT_WITH_TF_FUNCTION:
    out = tf.stop_gradient(out)  # See #7839
  return out


def _reduce_window(*args, jaxpr, consts, window_dimensions,
                   window_strides, padding, base_dilation, window_dilation,
                   _in_avals, _out_aval):
  """TensorFlow implementation of reduce_window.

  Args:
    operands: N dimensional arrays containing elements of type T
    init_values: starting values of the reduction
    jaxpr: the jaxpr corresponding to the reduction function
    consts: the constants associated with jaxpr.
    window_dimensions: array of integers for window dimension values
    window_strides: array of integers for window stride values
    padding: array of pairs of integers for padding values
    base_dilation: array of integers for base dilation values
    window_dilation: array of integers for window dilation values

  Returns:
    The reduced operand.
  """
  assert len(consts) == 0, "Reduction computation cannot have constants"
  operands, init_values = util.split_list(args, [len(args) // 2])

  if len(operands) != 1:
    raise NotImplementedError("jax2tf does not support variadic reduce_window")

  def reducer(arg1: TfVal, arg2: TfVal) -> TfVal:
    closed_jaxpr = core.ClosedJaxpr(jaxpr, consts)
    res, = _interpret_jaxpr(closed_jaxpr, arg1, arg2, extra_name_stack=None)
    return res

  return (_common_reduce_window(operands[0], init_values[0], reducer,
                                window_dimensions, window_strides, padding,
                                base_dilation, window_dilation, _in_avals,
                                _out_aval[0]),)


def _specialized_reduce_window(reducer,
                               identity,
                               operand,
                               *,
                               window_dimensions,
                               window_strides,
                               padding,
                               base_dilation,
                               window_dilation,
                               _in_avals,
                               _out_aval,
                               name=None):
  """Wraps the TensorFlow reduce window operation based on a reducer and an

  identity function defining the initial value of the reduction depending on
  the dtype of the operand.

  Args:
    reducer: reduction function of type TfVal -> TfVal -> TfVal
    identity: function that takes a TensorFlow dtype as a parameter and returns
      the starting value of the reduction.
    operand: N dimensional array containing elements of type T
    window_dimensions: array of integers for window dimension values
    window_strides: array of integers for window stride values
    padding: array of pairs of integers for padding values
    base_dilation: array of integers for base dilation values
    window_dilation: array of integers for window dilation values
    name: the name of the specialized reduce window primitive for which this
      conversion function is called. This information may help to choose a
      different conversion path (optional)

  Returns:
    The reduced operand.
  """
  return _common_reduce_window(operand, identity(operand.dtype), reducer,
                               window_dimensions, window_strides, padding,
                               base_dilation, window_dilation, _in_avals,
                               _out_aval)


def _get_max_identity(tf_dtype):
  numpy_tf_dtype = tf_dtype.as_numpy_dtype
  if tf_dtype == tf.bfloat16 or dtypes.issubdtype(numpy_tf_dtype, np.inexact):
    return numpy_tf_dtype(-np.inf)
  elif dtypes.issubdtype(numpy_tf_dtype, np.integer):
    return dtypes.iinfo(numpy_tf_dtype).min
  else:
    assert dtypes.issubdtype(
        numpy_tf_dtype, np.bool_), (f"{tf_dtype} has no defined max identity")
    return False


def _get_min_identity(tf_dtype):
  numpy_tf_dtype = tf_dtype.as_numpy_dtype
  if tf_dtype == tf.bfloat16 or dtypes.issubdtype(numpy_tf_dtype, np.inexact):
    return numpy_tf_dtype(np.inf)
  elif dtypes.issubdtype(numpy_tf_dtype, np.integer):
    return dtypes.iinfo(numpy_tf_dtype).max
  else:
    assert dtypes.issubdtype(
        numpy_tf_dtype, np.bool_), (f"{tf_dtype} has no defined min identity")
    return True


# pylint: disable=protected-access
tf_impl_with_avals[lax.reduce_window_sum_p] = (
    partial(_specialized_reduce_window, _add, lambda x: 0,
            name="reduce_window_sum"))
tf_impl_with_avals[lax.reduce_window_min_p] = (
    partial(_specialized_reduce_window,
            partial(_minmax_scalar, is_min=True),
            _get_min_identity,
            name="reduce_window_min"))
tf_impl_with_avals[lax.reduce_window_max_p] = (
    partial(_specialized_reduce_window,
            partial(_minmax_scalar, is_min=False),
            _get_max_identity,
            name="reduce_window_max"))
tf_impl_with_avals[lax.reduce_window_p] = _reduce_window
# pylint: enable=protected-access

def _reduce(*operands: TfVal,
            computation: Callable,
            jaxpr: core.Jaxpr,
            consts:  Sequence[Any],
            dimensions: Sequence[int],
            _in_avals: Sequence[core.ShapedArray],
            _out_aval: core.ShapedArray) -> Sequence[TfVal]:
  del computation
  assert not consts
  assert len(operands) % 2 == 0
  # operands: op1, op2, ..., init_val1, init_val2, ...
  # reducer takes op1[i], op2[i], ..., init_val1, init_val2, ...
  nr_operands = len(operands) // 2
  init_vals = operands[nr_operands:]
  operands = operands[0:nr_operands]

  reducer_arg_spec = tuple([tf.TensorSpec((), op.dtype) for op in init_vals] * 2)

  def reducer_computation(*args: TfVal) -> TfVal:
    closed_jaxpr = core.ClosedJaxpr(jaxpr, consts)
    res = _interpret_jaxpr(closed_jaxpr, *args, extra_name_stack=None)
    return res

  xla_reducer_computation = (
      tf.function(reducer_computation,
                  autograph=False).get_concrete_function(*reducer_arg_spec))

  outs = tfxla.variadic_reduce(operands, init_vals,
                               dimensions_to_reduce=dimensions,
                               reducer=xla_reducer_computation)
  if _WRAP_JAX_JIT_WITH_TF_FUNCTION:
    outs = tuple(tf.stop_gradient(out) for out in outs)  # See #7839
  return outs

tf_impl_with_avals[lax.reduce_p] = _reduce


# We use lax.cumred_reduce_window_impl to convert cummax,
# cummin, cumsum and cumprod. This is efficient on TPU, but the complexity is
# O(n^2) on other backends. This may be implemented using associative_scan
# instead to favor different backends.
def _cumred(lax_reduce_fn: Callable,
            lax_reduce_window_fn: Callable,
            extra_name_stack: str):
  if config.jax2tf_associative_scan_reductions:
    return _convert_jax_impl(partial(lax_control_flow.associative_scan,
                                     lax_reduce_fn),
                             multiple_results=False,
                             extra_name_stack=extra_name_stack)
  else:
    return _convert_jax_impl(partial(lax_control_flow.cumred_reduce_window_impl,
                                     lax_reduce_window_fn),
                             multiple_results=False,
                             extra_name_stack=extra_name_stack)


tf_impl_with_avals[lax.cummax_p] = _cumred(
    lax_reduce_window_fn=lax_windowed_reductions._reduce_window_max,
    lax_reduce_fn=lax.max,
    extra_name_stack="cummax")
tf_impl_with_avals[lax.cummin_p] = _cumred(
    lax_reduce_window_fn=lax_windowed_reductions._reduce_window_min,
    lax_reduce_fn=lax.min,
    extra_name_stack="cummin")
tf_impl_with_avals[lax.cumlogsumexp_p] = _cumred(
    lax_reduce_window_fn=lax_windowed_reductions._reduce_window_logaddexp,
    lax_reduce_fn=logaddexp,
    extra_name_stack="cumlogsumexp")
tf_impl_with_avals[lax.cumsum_p] = _cumred(
    lax_reduce_window_fn=lax_windowed_reductions._reduce_window_sum,
    lax_reduce_fn=lax.add,
    extra_name_stack="cumsum")
tf_impl_with_avals[lax.cumprod_p] = _cumred(
    lax_reduce_window_fn=lax_windowed_reductions._reduce_window_prod,
    lax_reduce_fn=lax.mul,
    extra_name_stack="cumprod")


def _select_and_scatter(operand, source, init_value, select_jaxpr,
                        select_consts, scatter_jaxpr, scatter_consts,
                        window_dimensions, window_strides, padding):
  raise NotImplementedError("TODO: jax2tf can not convert _select_and_scatter")


tf_impl[lax.select_and_scatter_p] = _select_and_scatter


@partial(handle_boolean_args, argnums=(0, 1))
def _select_and_scatter_add(source, operand, *, select_prim, window_dimensions,
                            window_strides, padding, _in_avals, _out_aval):
  init_value = tf.zeros((), operand.dtype)
  select_fn = (
      tf.function(tf_impl[select_prim], autograph=False).get_concrete_function(
          init_value, init_value))
  scatter_fn = _add_fn.get_concrete_function(init_value, init_value)
  out = tfxla.select_and_scatter(operand, window_dimensions, window_strides,
                                 padding, source, init_value, select_fn,
                                 scatter_fn)
  out = _ensure_tf_shape_if_dynamic(out, _aval_to_tf_shape(_out_aval))
  if _WRAP_JAX_JIT_WITH_TF_FUNCTION:
    out = tf.stop_gradient(out)  # See #7839
  return out


tf_impl_with_avals[lax.select_and_scatter_add_p] = _select_and_scatter_add


def _random_seed_impl(seeds: TfVal, *, impl, _in_avals, _out_aval):

  def impl_wrapper(seeds: TfVal, *, impl):
    return prng.random_seed_impl_base(seeds, impl=impl)

  converted_impl = _convert_jax_impl(
      impl_wrapper, multiple_results=False, with_physical_avals=True,
      extra_name_stack="random_seed")
  return converted_impl(
      seeds, impl=impl, _in_avals=_in_avals, _out_aval=_out_aval)

tf_impl_with_avals[prng.random_seed_p] = _random_seed_impl


def _random_split_impl(keys: TfVal, *, count, _in_avals, _out_aval):
  keys_aval, = _in_avals

  def impl_wrapper(keys: TfVal, *, count):
    return prng.random_split_impl_base(
        keys_aval.dtype.impl, keys, keys_aval.ndim, count=count)

  converted_impl = _convert_jax_impl(
      impl_wrapper, multiple_results=False, with_physical_avals=True,
      extra_name_stack="random_split")
  return converted_impl(
      keys, count=count, _in_avals=_in_avals, _out_aval=_out_aval)

tf_impl_with_avals[prng.random_split_p] = _random_split_impl


def _random_fold_in_impl(keys: TfVal, msgs: TfVal, *, _in_avals, _out_aval):
  keys_aval, _ = _in_avals

  def impl_wrapper(keys: TfVal, msgs: TfVal):
    return prng.random_fold_in_impl_base(
        keys_aval.dtype.impl, keys, msgs, keys_aval.shape)

  converted_impl = _convert_jax_impl(
      impl_wrapper, multiple_results=False, with_physical_avals=True,
      extra_name_stack="random_fold_in")
  return converted_impl(
      keys, msgs, _in_avals=_in_avals, _out_aval=_out_aval)

tf_impl_with_avals[prng.random_fold_in_p] = _random_fold_in_impl


def _random_bits_impl(keys: TfVal, *, bit_width, shape, _in_avals, _out_aval):
  keys_aval, = _in_avals

  def impl_wrapper(keys: TfVal, **kwargs):
    return prng.random_bits_impl_base(
        keys_aval.dtype.impl, keys, keys_aval.ndim,
        bit_width=bit_width, shape=shape)

  converted_impl = _convert_jax_impl(
      impl_wrapper, multiple_results=False, with_physical_avals=True,
      extra_name_stack="random_bits")
  return converted_impl(keys, bit_width=bit_width, shape=shape,
                        _in_avals=_in_avals, _out_aval=_out_aval)

tf_impl_with_avals[prng.random_bits_p] = _random_bits_impl


def _random_wrap_impl(base_arr: TfVal, *, impl, _in_avals, _out_aval):
  return base_arr

tf_impl_with_avals[prng.random_wrap_p] = _random_wrap_impl


def _random_unwrap_impl(keys: TfVal, *, _in_avals, _out_aval):
  return keys

tf_impl_with_avals[prng.random_unwrap_p] = _random_unwrap_impl


def _threefry2x32_jax_impl(*args: TfVal, _in_avals, _out_aval):
  res = _convert_jax_impl(
      partial(prng._threefry2x32_lowering, use_rolled_loops=False),
      multiple_results=True, extra_name_stack="threefry")(
          *args, _in_avals=_in_avals, _out_aval=_out_aval)
  return res


tf_impl_with_avals[prng.threefry2x32_p] = _threefry2x32_jax_impl

# Use the vmap implementation, otherwise on TPU the performance is really bad
# With use_vmap=True on, we get about the same performance for JAX and jax2tf.
tf_impl_with_avals[random.random_gamma_p] = _convert_jax_impl(
    partial(random_internal._gamma_impl, use_vmap=True),
    multiple_results=False, extra_name_stack="random_gamma")


def _rng_bit_generator(key: TfVal, *, shape, dtype, algorithm) -> Sequence[TfVal]:
  is_uint32_key = key.dtype == _to_tf_dtype(jnp.uint32)
  if is_uint32_key:
    key = tf.reshape(key, (2, 2))
    key = tfxla.bitcast_convert_type(key, _to_tf_dtype(jnp.uint64))
  shape_tf = _eval_shape(shape)
  # JAX uses XLA algorithm enums; tfxla uses tf.random.Algorithm
  if algorithm == lax.RandomAlgorithm.RNG_THREE_FRY:
    algorithm_tf = tf.random.Algorithm.THREEFRY
  elif algorithm == lax.RandomAlgorithm.RNG_PHILOX:
    algorithm_tf = tf.random.Algorithm.PHILOX
  elif algorithm == lax.RandomAlgorithm.RNG_DEFAULT:
    algorithm_tf = tf.random.Algorithm.AUTO_SELECT
  else:
    assert False
  (new_key, res) = tfxla.rng_bit_generator(algorithm_tf.value, key, shape_tf,
                                           dtype=_to_tf_dtype(dtype))
  if is_uint32_key:
    new_key = tfxla.bitcast_convert_type(new_key, _to_tf_dtype(jnp.uint32))
    new_key = tf.reshape(new_key, (4,))
  if _WRAP_JAX_JIT_WITH_TF_FUNCTION:
    # See #7839
    new_key = tf.stop_gradient(new_key)
    res = tf.stop_gradient(res)
  return new_key, res


tf_impl[lax.rng_bit_generator_p] = _rng_bit_generator


def _rng_uniform(minval: TfVal, maxval: TfVal, *, shape) -> TfVal:
  shape_tf = _eval_shape(shape)
  return tf.random.uniform(shape_tf, minval=minval, maxval=maxval, dtype=minval.dtype)

tf_impl[lax.rng_uniform_p] = _rng_uniform


def _iota_2x32_shape(*, shape):
  def _add(x, y): return x + y
  def _mul(x, y): return x * y
  def _cast32(xs): return tf.dtypes.cast(xs, _to_tf_dtype(jnp.uint32))
  iotas = [_iota(dtype=jnp.uint64, shape=shape, dimension=dimension)
           for dimension in range(len(shape))]
  counts = prng.bcast_iotas_to_reshaped_iota(_add, _mul, shape, iotas)
  counts_lo = _cast32(counts)
  counts_hi = _cast32(tf.bitwise.right_shift(counts, 32))
  return counts_hi, counts_lo

tf_impl[prng.iota_2x32_shape_p] = _iota_2x32_shape


def _gather_dimensions_proto(indices_shape, dimension_numbers):
  proto = xla_data_pb2.GatherDimensionNumbers()
  proto.offset_dims.extend(dimension_numbers.offset_dims)
  proto.collapsed_slice_dims.extend(dimension_numbers.collapsed_slice_dims)
  proto.start_index_map.extend(dimension_numbers.start_index_map)
  assert indices_shape
  proto.index_vector_dim = len(indices_shape) - 1
  return proto


def _maybe_cast_to_int64(x: TfVal) -> TfVal:
  if x.dtype != tf.int32 and x.dtype != tf.int64:
    return tf.cast(x, tf.int64)
  return x


@partial(handle_boolean_args, argnums=[0])
def _gather(operand, start_indices, *, dimension_numbers, slice_sizes: core.Shape,
            indices_are_sorted, unique_indices, mode, fill_value,
            _in_avals: Sequence[core.ShapedArray],
            _out_aval: core.ShapedArray):
  """Tensorflow implementation of gather."""
  if mode == lax.GatherScatterMode.FILL_OR_DROP:
    gather_fill_fn = _convert_jax_impl(lax_slicing._gather_fill,
                                       multiple_results=False)
    return gather_fill_fn(
        operand, start_indices, dimension_numbers=dimension_numbers,
        slice_sizes=slice_sizes, unique_indices=unique_indices,
        indices_are_sorted=indices_are_sorted, fill_value=fill_value,
        output_shape=_out_aval.shape, _in_avals=_in_avals, _out_aval=_out_aval)

  operand_aval = _in_avals[0]
  start_indices = _maybe_cast_to_int64(start_indices)
  if core.is_opaque_dtype(operand_aval.dtype):
    opaque_shape = _jax_physical_aval(operand_aval).shape[len(operand_aval.shape):]
    trailing_offset_dims = [len(_out_aval.shape) + i for i in range(len(opaque_shape))]
    dimension_numbers = dimension_numbers._replace(
        offset_dims=(*dimension_numbers.offset_dims, *trailing_offset_dims))
    slice_sizes = (*slice_sizes, *opaque_shape)
  proto = _gather_dimensions_proto(start_indices.shape, dimension_numbers)
  slice_sizes_tf = _eval_shape(slice_sizes)
  out = tfxla.gather(operand, start_indices, proto, slice_sizes_tf,
                     indices_are_sorted)
  out = _ensure_tf_shape_if_dynamic(out, _aval_to_tf_shape(_out_aval))
  if _WRAP_JAX_JIT_WITH_TF_FUNCTION:
    out = tf.stop_gradient(out)  # See #7839
  return out


tf_impl_with_avals[lax.gather_p] = _gather


def _slice(operand, start_indices, limit_indices, strides, _in_avals,
           _out_aval):
  if strides is None:
    strides = [1] * len(start_indices)
  slices = tuple(
      map(slice, _eval_shape(start_indices), _eval_shape(limit_indices),
          _eval_shape(strides)))
  out = operand[slices]
  # TODO(b/184503314): improve shape inference for __getitem__
  # E.g., operand.shape=(b, 5, 3), start_indices=(0, 1, 1), limit_indices=(b, 5, 3), strides=(1, 2, 1)
  out = _ensure_tf_shape_if_dynamic(out, _aval_to_tf_shape(_out_aval))
  return out


tf_impl_with_avals[lax.slice_p] = _slice


def _dynamic_slice(operand, *start_indices, slice_sizes: core.Shape,
                   _in_avals: Sequence[core.ShapedArray],
                   _out_aval: core.ShapedArray):
  start_indices = _maybe_cast_to_int64(tf.stack(start_indices))
  operand_aval = _in_avals[0]
  if core.is_opaque_dtype(operand_aval.dtype):
    opaque_shape = _jax_physical_aval(operand_aval).shape[len(operand_aval.shape):]
    slice_sizes = (*slice_sizes, *opaque_shape)
    start_indices = tf.concat([start_indices, tf.zeros((len(opaque_shape),),
                                                       dtype=start_indices.dtype)],
                              axis=0)

  slice_sizes_tf = _eval_shape(slice_sizes)
  res = tfxla.dynamic_slice(operand, start_indices, size_indices=slice_sizes_tf)
  if _WRAP_JAX_JIT_WITH_TF_FUNCTION:
    res = tf.stop_gradient(res)  # See #7839
  return res


tf_impl_with_avals[lax.dynamic_slice_p] = _dynamic_slice


def _dynamic_update_slice(operand, update, *start_indices,
                          _in_avals: Sequence[core.ShapedArray],
                          _out_aval: core.ShapedArray):
  start_indices = _maybe_cast_to_int64(tf.stack(start_indices))
  operand_aval = _in_avals[0]
  if core.is_opaque_dtype(operand_aval.dtype):
    opaque_shape = _jax_physical_aval(operand_aval).shape[len(operand_aval.shape):]
    start_indices = tf.concat([start_indices, tf.zeros((len(opaque_shape),),
                                                       dtype=start_indices.dtype)],
                              axis=0)
  out = tfxla.dynamic_update_slice(operand, update, start_indices)
  if _WRAP_JAX_JIT_WITH_TF_FUNCTION:
    out = tf.stop_gradient(out)  # See #7839
  return out


tf_impl_with_avals[lax.dynamic_update_slice_p] = _dynamic_update_slice


def _scatter_dimensions_proto(indices_shape, dimension_numbers):
  proto = xla_data_pb2.ScatterDimensionNumbers()
  proto.update_window_dims.extend(dimension_numbers.update_window_dims)
  proto.inserted_window_dims.extend(dimension_numbers.inserted_window_dims)
  proto.scatter_dims_to_operand_dims.extend(
      dimension_numbers.scatter_dims_to_operand_dims)
  assert indices_shape
  proto.index_vector_dim = len(indices_shape) - 1
  return proto


def _scatter(operand, scatter_indices, updates, *, update_jaxpr, update_consts,
             dimension_numbers, indices_are_sorted, unique_indices, mode,
             _in_avals: Sequence[core.ShapedArray],
             _out_aval: core.ShapedArray):
  del unique_indices

  if mode == lax.GatherScatterMode.CLIP:
    clip_fn = _convert_jax_impl(lax_slicing._clamp_scatter_indices,
                                multiple_results=False)
    scatter_indices = clip_fn(
        operand, scatter_indices, updates, dnums=dimension_numbers,
        _in_avals=_in_avals, _out_aval=_in_avals[1])

  assert len(update_consts) == 0, "Update computation cannot have constants"

  proto = _scatter_dimensions_proto(scatter_indices.shape, dimension_numbers)

  def update_computation(arg1: TfVal, arg2: TfVal) -> TfVal:
    closed_jaxpr = core.ClosedJaxpr(update_jaxpr, update_consts)
    res, = _interpret_jaxpr(closed_jaxpr, arg1, arg2, extra_name_stack=None)
    return res

  o_spec = tf.TensorSpec((), dtype=operand.dtype)
  xla_update_computation = (
      tf.function(update_computation,
                  autograph=False).get_concrete_function(o_spec, o_spec))
  out = tfxla.scatter(
      operand,
      scatter_indices,
      updates,
      xla_update_computation,
      proto,
      indices_are_sorted=indices_are_sorted)
  if _WRAP_JAX_JIT_WITH_TF_FUNCTION:
    out = tf.stop_gradient(out)  # See #7839
  return out


tf_impl_with_avals[lax.scatter_p] = _scatter
tf_impl_with_avals[lax.scatter_min_p] = _scatter
tf_impl_with_avals[lax.scatter_max_p] = _scatter
tf_impl_with_avals[lax.scatter_mul_p] = _scatter
tf_impl_with_avals[lax.scatter_add_p] = _scatter


def _cond(index: TfVal, *operands: TfVal, branches: Sequence[core.ClosedJaxpr],
          linear: Sequence[bool]) -> Sequence[TfVal]:
  del linear
  # tf.cond needs lambdas with no arguments.
  branches_tf = [
      partial(_interpret_jaxpr, jaxpr, *operands,
              # Same name stack as the XLA translation of cond_p
              extra_name_stack=f"branch_{i}_fun")
      for i, jaxpr in enumerate(branches)
  ]
  # Same name stack as XLA translation of cond_p
  # Note: extend_name_stack is a contextmanager, which is callable as a decorator.
  branches_tf = list(map(source_info_util.extend_name_stack("cond"),  # type: ignore[arg-type]
      branches_tf))
  return tf.switch_case(index, branches_tf)


tf_impl[lax.cond_p] = _cond


def _while(*args: TfVal, cond_nconsts: int, cond_jaxpr: core.ClosedJaxpr,
           body_nconsts: int, body_jaxpr: core.ClosedJaxpr) -> Sequence[TfVal]:
  cond_consts, body_consts, init_carry = util.split_list(
      args, [cond_nconsts, body_nconsts])
  if cond_jaxpr.out_avals[0].shape:  # type: ignore[attr-defined]
    # The conditional is not a scalar, this must be a batched while
    return _batched_cond_while(
        *args,
        cond_nconsts=cond_nconsts,
        cond_jaxpr=cond_jaxpr,
        body_nconsts=body_nconsts,
        body_jaxpr=body_jaxpr)

  # The conditional must return a single value to TF
  def cond_tf_func(*args: TfVal) -> TfVal:
    pred, = _interpret_jaxpr(cond_jaxpr, *cond_consts, *args,
                             # Same name stack as the XLA translation of while_p
                             extra_name_stack="while/cond")
    return pred

  body_tf_func = partial(_interpret_jaxpr, body_jaxpr, *body_consts,
                         extra_name_stack="while/body")
  # Sometimes TF infers more specific shapes for the init_carry, and this has
  # led to errors: "enters the loop with shape (1,), but has shape (None,) after one iteration"
  shape_invariants = [tf.TensorShape(_aval_to_tf_shape(_out_aval))
                      for _out_aval in body_jaxpr.out_avals]
  return tf.while_loop(cond_tf_func, body_tf_func, init_carry,
                       shape_invariants=shape_invariants)


def _batched_cond_while(*args: TfVal, cond_nconsts: int,
                        cond_jaxpr: core.ClosedJaxpr, body_nconsts: int,
                        body_jaxpr: core.ClosedJaxpr) -> Sequence[TfVal]:
  """Interprets a while_loop with a batched condition.

  A batched while has a conditional that returns a tensor of booleans, and
  a body that returns a list of tensors whose leading dimensions match those
  of the conditional tensor.

  We need to turn it into a while with scalar boolean conditional. We will
  expand the loop carry to include a prefix with the current tensor boolean
  condition. We prepend to the loop the first calculation of the tensor boolean
  condition. The loop condition will use a "reduce_any" to calculate a scalar
  boolean from the tensor boolean condition. The end of the loop body will
  compute the new carry using a "tf.where", and we compute the new tensor
  boolean condition.
  """
  cond_consts, body_consts, init_carry = util.split_list(
      args, [cond_nconsts, body_nconsts])
  # Initial computation of batched condition
  init_pred_b, = _interpret_jaxpr(cond_jaxpr, *cond_consts, *init_carry,
                                  extra_name_stack="while/body_pred")

  def new_cond_tf_func(pred_b: TfVal, *carry: TfVal) -> TfVal:
    pred = tf.reduce_any(pred_b, axis=list(range(len(pred_b.shape))))
    return pred

  def new_body_tf_func(pred_b: TfVal, *carry: TfVal) -> Sequence[TfVal]:
    new_carry: Sequence[TfVal] = _interpret_jaxpr(body_jaxpr, *body_consts,
                                                  *carry,
                                                  extra_name_stack="while/body")
    # We repeat those carries for which the loop termination condition is false
    def select_one_carry(new_c: TfVal, c: TfVal, c_aval: core.ShapedArray) -> TfVal:
      pred_b_bcast = _broadcast_in_dim(
          pred_b,
          shape=_jax_physical_aval(c_aval).shape,  # a JAX shape
          broadcast_dimensions=list(range(len(pred_b.shape))),
          _in_avals=cond_jaxpr.out_avals,
          _out_aval=core.ShapedArray(c_aval.shape, np.bool_))
      return tf.where(pred_b_bcast, new_c, c)

    selected_carry: Sequence[TfVal] = list(map(select_one_carry, new_carry, carry, body_jaxpr.out_avals))
    next_pred_b, = _interpret_jaxpr(cond_jaxpr, *cond_consts, *selected_carry,
                                    extra_name_stack="body_pred")
    return (next_pred_b, *selected_carry)

  _, *res_carry = tf.while_loop(new_cond_tf_func, new_body_tf_func,
                                (init_pred_b, *init_carry))
  return res_carry


tf_impl[lax.while_p] = _while

# We use the scan impl rule to rewrite in terms of while.
tf_impl_with_avals[lax.scan_p] = _convert_jax_impl(
    lax_control_flow._scan_impl,
    extra_name_stack="scan")

tf_impl_with_avals[ad_checkpoint.remat_p] = \
  _convert_jax_impl(partial(ad_checkpoint.remat_lowering,
                            # TODO: jax2tf cannot discriminate by platform
                            is_gpu_platform=False),
                    multiple_results=True,
                    extra_name_stack="checkpoint")

tf_impl[ad_checkpoint.name_p] = lambda x, *, name: x

# TODO: Remove once tensorflow is 2.10.0 everywhere.
if hasattr(tfxla, 'optimization_barrier'):
  tf_impl[lax_control_flow.optimization_barrier_p] = tfxla.optimization_barrier

def _top_k(operand: TfVal, k: int) -> Tuple[TfVal, TfVal]:
  # Some types originally incompatible with tf.math.top_k can be promoted
  # to a compatible type without loss of precision.
  def promote_tf_dtype(tf_dtype):
    if tf_dtype in [tf.bool, tf.uint8, tf.uint16]:
      return tf.uint32
    if tf_dtype in [tf.int8, tf.int16]:
      return tf.int32
    if tf_dtype is tf.float16:
      return tf.float32
    return None

  conversion_dtype = promote_tf_dtype(operand.dtype)
  if conversion_dtype:
    values, indices = tf.math.top_k(
        tf.dtypes.cast(operand, conversion_dtype), k=k, sorted=True)
    return tf.dtypes.cast(values, operand.dtype), indices
  else:
    return tf.math.top_k(operand, k=k, sorted=True)


tf_impl[lax.top_k_p] = _top_k


def _approx_top_k(operand: TfVal, k: int, reduction_dimension: int,
                  recall_target: float, is_max_k: bool,
                  reduction_input_size_override: int,
                  aggregate_to_topk: bool) -> Tuple[TfVal, TfVal]:
  if is_max_k:
    return tf.math.approx_max_k(operand, k, reduction_dimension, recall_target,
                                reduction_input_size_override,
                                aggregate_to_topk)
  else:
    return tf.math.approx_min_k(operand, k, reduction_dimension, recall_target,
                                reduction_input_size_override,
                                aggregate_to_topk)


tf_impl[lax.approx_top_k_p] = _approx_top_k


def _sort(*operands: TfVal, dimension: int, is_stable: bool,
          num_keys: int) -> Tuple[TfVal, ...]:
  assert 1 <= num_keys <= len(operands)
  assert 0 <= dimension < len(
      operands[0].shape
  ), f"Invalid {dimension} for ndim {len(operands[0].shape)}"

  comparator_spec: List[tf.TensorSpec] = []
  comparator_jax_in_avals: List[core.ShapedArray] = []
  for op in operands:
    o_spec = tf.TensorSpec((), dtype=op.dtype)
    comparator_spec.extend([o_spec, o_spec])
    o_aval = core.ShapedArray((), _to_jax_dtype(op.dtype))
    comparator_jax_in_avals.extend([o_aval, o_aval])

  # Use the same comparator that JAX uses when compiling to XLA, to get the
  # proper NaN/Inf total order, and the lexicographic ordering.
  # The comparator is a 2N-argument TF function, with arguments [2k] and [2k +1]
  # corresponding to two scalars from operand[k].
  def lexicographic_comparator(*tf_args: TfVal) -> TfVal:
    return _convert_jax_impl(
        lax_internal._sort_lt_comparator, multiple_results=False)(
            *tf_args,
            _in_avals=comparator_jax_in_avals,
            _out_aval=core.ShapedArray((), np.bool_),
            num_keys=num_keys)

  xla_comparator_computation = (
      tf.function(lexicographic_comparator,
                  autograph=False).get_concrete_function(*comparator_spec))
  results = tfxla.variadic_sort(
      operands,
      dimension=dimension,
      is_stable=is_stable,
      comparator=xla_comparator_computation)
  if _WRAP_JAX_JIT_WITH_TF_FUNCTION:
    results = tuple(tf.stop_gradient(out) for out in results)  # See #7839
  return results


tf_impl[lax.sort_p] = _sort


def _fft(x, fft_type, fft_lengths):
  FFT, IFFT, RFFT, IRFFT = list(map(xla_client.FftType, [0, 1, 2, 3]))
  if fft_type == IRFFT:
    expected_lengths = x.shape[-len(fft_lengths):-1] + ((x.shape[-1] - 1) * 2,)
  else:
    expected_lengths = x.shape[-len(fft_lengths):]
  if expected_lengths != fft_lengths:
    raise NotImplementedError(
        f"Unsupported {fft_lengths=} for {fft_type=} of "
        f"array with shape={x.shape}.")
  tf_funcs = {
      FFT: [tf.signal.fft, tf.signal.fft2d, tf.signal.fft3d],
      IFFT: [tf.signal.ifft, tf.signal.ifft2d, tf.signal.ifft3d],
      RFFT: [tf.signal.rfft, tf.signal.rfft2d, tf.signal.rfft3d],
      IRFFT: [tf.signal.irfft, tf.signal.irfft2d, tf.signal.irfft3d]
  }
  return tf_funcs[fft_type][len(fft_lengths) - 1](x)


tf_impl[lax.fft_p] = _fft


def _qr(operand, full_matrices):
  return tf.linalg.qr(operand, full_matrices=full_matrices)


tf_impl[lax.linalg.qr_p] = _qr


def _svd(operand, full_matrices, compute_uv):
  result = tf.linalg.svd(operand, full_matrices, compute_uv)
  if not compute_uv:
    return result,
  s, u, v = result
  return s, u, tf.linalg.adjoint(v)


tf_impl[lax.linalg.svd_p] = _svd


def _eig(operand: TfVal, compute_left_eigenvectors: bool,
         compute_right_eigenvectors: bool):
  if compute_left_eigenvectors and compute_right_eigenvectors:
    # TODO(bchetioui): didn't find a 100% reliable, easy and satisfying way to
    # sort the left eigenvectors in the right order. The jax.numpy.linalg API
    # suggests to me that left eigenvectors are anyway seldom used, so I
    # think it is acceptable to leave as unimplemented for now.
    msg = ("Conversion of eig is not implemented when both "
           "compute_left_eigenvectors and compute_right_eigenvectors are set "
           "to True.")
    raise NotImplementedError(msg)
  elif not (compute_left_eigenvectors or compute_right_eigenvectors):
    return tuple([tf.linalg.eigvals(operand)])
  elif compute_right_eigenvectors:
    return tuple(tf.linalg.eig(operand))
  else:  # compute_left_eigenvectors == True
    wH, vl = tf.linalg.eig(tf.linalg.adjoint(operand))
    wHH = tf.math.conj(wH)
    return tuple([wHH, vl])


tf_impl[lax.linalg.eig_p] = _eig


def _eigh(operand: TfVal, lower: bool, sort_eigenvalues: bool, _in_avals,
          _out_aval):
  del sort_eigenvalues
  if operand.shape[-1] == 0:
    v, w = operand, tf.reshape(operand, _eval_shape(_in_avals[0].shape[:-1]))
  else:
    if not lower:
      operand = tf.linalg.adjoint(operand)
    w, v = tf.linalg.eigh(operand)
  cast_type = {
      tf.complex64: tf.float32,
      tf.complex128: tf.float64
  }.get(operand.dtype)
  if cast_type is not None:
    w = tf.cast(w, cast_type)
  return v, w


tf_impl_with_avals[lax.linalg.eigh_p] = _eigh


def _lu(operand: TfVal, _in_avals, _out_aval):
  return _convert_jax_impl(lax_linalg._lu_python, extra_name_stack="lu")(
      operand, _in_avals=_in_avals, _out_aval=_out_aval)


tf_impl_with_avals[lax.linalg.lu_p] = _lu


def _triangular_solve(a: TfVal, b: TfVal, *, left_side: bool, lower: bool,
                      transpose_a: bool, conjugate_a: bool, unit_diagonal: bool,
                      _in_avals: Sequence[core.ShapedArray],
                      _out_aval: core.ShapedArray):
  if unit_diagonal:
    a_aval, _ = _in_avals
    a_shape = _eval_shape(a_aval.shape)
    a = tf.linalg.set_diag(a, tf.ones(a_shape[:-1], dtype=a.dtype))
  if not left_side:
    rank = len(a.shape)
    transpose_dimensions = list(range(rank - 2)) + [rank - 1, rank - 2]
    a = tf.transpose(a, transpose_dimensions)
    b = tf.transpose(b, transpose_dimensions)
    lower = not lower
  # adjoint == transpose for real dtypes, so special care need only be taken
  # for complex types.
  if a.dtype in [tf.complex64, tf.complex128]:
    if (transpose_a and not conjugate_a) or (not transpose_a and conjugate_a):
      a = tf.math.conj(a)
  result = tf.linalg.triangular_solve(a, b, lower=lower, adjoint=transpose_a)
  if not left_side:
    result = tf.transpose(result, transpose_dimensions)
  return result


tf_impl_with_avals[lax.linalg.triangular_solve_p] = _triangular_solve


def _linear_solve(*args: TfVal, const_lengths, jaxprs, _in_avals, _out_aval):
  return _convert_jax_impl(lax_control_flow._custom_linear_solve_impl,
                           extra_name_stack="linear_solve")(
      *args,
      const_lengths=const_lengths,
      jaxprs=jaxprs,
      _in_avals=_in_avals,
      _out_aval=_out_aval)


tf_impl_with_avals[lax.linear_solve_p] = _linear_solve

def _tridiagonal_solve(*args: TfVal, _in_avals, _out_aval, **params):
  return _convert_jax_impl(lax_linalg._tridiagonal_solve_jax,
                           multiple_results=False,
                           extra_name_stack="tridiagonal_solve")(
      *args,
      _in_avals=_in_avals,
      _out_aval=_out_aval)


tf_impl_with_avals[lax.linalg.tridiagonal_solve_p] = _tridiagonal_solve

def _custom_jvp_call(*args: TfVal, call_jaxpr: core.ClosedJaxpr,
                           jvp_jaxpr_thunk: Callable,
                           num_consts: int) -> Sequence[TfVal]:
  # TODO(necula): ensure that there is no AD transformation in scope
  del jvp_jaxpr_thunk, num_consts
  return _interpret_jaxpr(call_jaxpr, *args, extra_name_stack="custom_jvp",
                          fresh_constant_cache=False)


tf_impl[custom_derivatives.custom_jvp_call_p] = _custom_jvp_call


def _custom_vjp_call_jaxpr(*args: TfVal, fun_jaxpr: core.ClosedJaxpr,
                           **_) -> Sequence[TfVal]:
  # TODO(necula): ensure that there is no AD transformation in scope
  return _interpret_jaxpr(fun_jaxpr, *args, extra_name_stack="custom_vjp",
                          fresh_constant_cache=False)


tf_impl[custom_derivatives.custom_vjp_call_jaxpr_p] = _custom_vjp_call_jaxpr


def _custom_lin(*args: TfVal, **_) -> Sequence[TfVal]:
  raise TypeError("can't apply forward-mode autodiff (jvp) to a custom_vjp "
                  "function.")


tf_impl[ad.custom_lin_p] = _custom_lin


def split_to_logical_devices(tensor: TfVal,
                             partition_dimensions: pxla.PartitionsOrReplicated):
  """Like TPUMPStrategy.experimental_split_to_logical_devices.

  For jax2tf purposes we want to avoid needing to thread the `strategy` object
  through the generated computation. It seems that the original function needs
  the strategy object only for error checking, which we assume is done upstream
  by JAX.

  Args:
    tensor: Input tensor to annotate.
    partition_dimensions: A list of integers, with one integer per tensor
      dimension, specifying in how many parts the dimension should be split. The
      product of integers must equal the number of devices per replica.
    use_sharding_op: whether to use a sharding op, or not.

  Returns:
    an annotated tensor.
  """
  # TODO: this is only for sharded_jit. Either remove, or implement in terms
  # of _shard_values.
  if partition_dimensions is None:
    return xla_sharding.replicate(tensor, use_sharding_op=True)
  num_partition_splits = np.prod(partition_dimensions)
  tile_assignment = np.arange(num_partition_splits).reshape(
      partition_dimensions)
  return xla_sharding.tile(tensor, tile_assignment, use_sharding_op=True)


def _shard_value(val: TfVal,
                 aval: core.ShapedArray,
                 sd: sharding.XLACompatibleSharding, *,
                 skip_replicated_sharding: bool) -> TfVal:
  """Apply sharding to a TfVal."""
  if pxla._is_unspecified(sd):
    return val

  sharding_proto: xla_client.OpSharding = cast(
      xla_client.OpSharding, sd._to_xla_op_sharding(aval.ndim))

  if skip_replicated_sharding and pxla.is_op_sharding_replicated(sharding_proto):
    return val

  # To use xla_sharding.py, we must have a xla_data_pb2.OpSharding.
  xla_sharding_proto: xla_data_pb2.OpSharding = (
      xla_data_pb2.OpSharding(
          type=int(sharding_proto.type),
          tile_assignment_dimensions=sharding_proto.tile_assignment_dimensions,
          tile_assignment_devices=sharding_proto.tile_assignment_devices,
          replicate_on_last_tile_dim=sharding_proto.replicate_on_last_tile_dim,
          last_tile_dims=sharding_proto.last_tile_dims))
  if tf_context.executing_eagerly():
    raise ValueError(
        "A jit function with sharded arguments or results must be used under a `tf.function` context. "
        "See https://github.com/google/jax/blob/main/jax/experimental/jax2tf/README.md#support-for-partitioning for a discussion")

  return xla_sharding.Sharding(proto=xla_sharding_proto).apply_to_tensor(
      val, use_sharding_op=True)


def _pjit(*args: TfVal,
          jaxpr: core.ClosedJaxpr,
          in_shardings: Sequence[sharding.XLACompatibleSharding],
          out_shardings: Sequence[sharding.XLACompatibleSharding],
          resource_env: maps.ResourceEnv,
          donated_invars,
          name: str,
          in_positional_semantics,
          out_positional_semantics,
          keep_unused: bool,
          inline: bool,
          _in_avals: Sequence[core.ShapedArray],
          _out_aval: Sequence[core.ShapedArray]) -> TfVal:
  del donated_invars
  # Apply sharding annotation to the arguments
  sharded_args: Sequence[TfVal] = tuple(
      map(partial(_shard_value,
                  skip_replicated_sharding=not _thread_local_state.enable_xla),
          args, _in_avals, in_shardings))
  results = _interpret_jaxpr(jaxpr, *sharded_args,
                              extra_name_stack=util.wrap_name(name, "pjit"),
                              fresh_constant_cache=False)
  sharded_results: Sequence[TfVal] = tuple(
      map(partial(_shard_value,
                  skip_replicated_sharding=not _thread_local_state.enable_xla),
          results, _out_aval, out_shardings))
  return tuple(sharded_results)


tf_impl_with_avals[pjit.pjit_p] = _pjit


def _pjit_sharding_constraint(arg: TfVal, *,
                              sharding: sharding.NamedSharding,
                              resource_env: maps.ResourceEnv,
                              _in_avals: Sequence[core.ShapedArray],
                              _out_aval: core.ShapedArray,
                              **kwargs) -> TfVal:
  return _shard_value(arg, _in_avals[0], sharding, skip_replicated_sharding=False)


tf_impl_with_avals[pjit.sharding_constraint_p] = _pjit_sharding_constraint

def _dimension_size_jax2tf(op: TfVal, *, dimension, _in_avals, _out_aval):
  dim_tf = tf.shape(op)[dimension]
  if dim_tf.dtype != _to_tf_dtype(_out_aval.dtype):
    return _convert_element_type(dim_tf, new_dtype=_out_aval.dtype,
                                 weak_type=_out_aval.weak_type)
  else:
    return dim_tf

tf_impl_with_avals[shape_poly.dimension_size_p] = _dimension_size_jax2tf

def _dim_as_value_jax2tf(dim: shape_poly.DimSize):
  dim_tf, = _eval_shape((dim,))
  return dim_tf

tf_impl[shape_poly.dim_as_value_p] = _dim_as_value_jax2tf

def _reduce_precision(x, *, exponent_bits, mantissa_bits):
  return tfxla.reduce_precision(x, exponent_bits=exponent_bits,
                                mantissa_bits=mantissa_bits)

tf_impl[lax.reduce_precision_p] = _reduce_precision

def _register_checkpoint_pytrees():
  """Registers TF custom container types as pytrees."""
  m = tf.Module()
  # The types here are automagically changed by TensorFlow's checkpointing
  # infrastructure.
  m.a = (tf.Module(), tf.Module())
  m.b = [tf.Module(), tf.Module()]
  m.c = {"a": tf.Module()}
  tuple_wrapper = type(m.a)
  list_wrapper = type(m.b)
  dict_wrapper = type(m.c)

  # TF AutoTrackable swaps container types out for wrappers.
  assert tuple_wrapper is not tuple
  assert list_wrapper is not list
  assert dict_wrapper is not dict

  jax.tree_util.register_pytree_node(tuple_wrapper, lambda xs:
                                     (tuple(xs), None), lambda _, xs: tuple(xs))

  jax.tree_util.register_pytree_node(list_wrapper, lambda xs: (tuple(xs), None),
                                     lambda _, xs: list(xs))

  jax.tree_util.register_pytree_node(
      dict_wrapper,
      lambda s: (tuple(s.values()), tuple(s.keys())),
      lambda k, xs: dict_wrapper(zip(k, xs)))


_register_checkpoint_pytrees()<|MERGE_RESOLUTION|>--- conflicted
+++ resolved
@@ -840,139 +840,6 @@
       for res_val, out_aval in zip(res, out_avals))
   return res, out_avals
 
-<<<<<<< HEAD
-def cross_platform_lowering(fun_jax, arg_specs: Sequence[jax.Array],
-                            *,
-                            platforms: Sequence[str] = ()):
-
-  context_mesh = pxla.thread_resources.env.physical_mesh
-  if not context_mesh.empty:
-    # What devices we need
-    if context_mesh.is_multi_process:
-      raise NotImplementedError("cross_platform lowering is not supported for multi-host lowering")
-    devices = np.array(context_mesh.devices).reshape((-1,))
-    devices_shape = np.shape(context_mesh.devices)
-    axis_names = context_mesh.axis_names
-  else:
-    devices = [config.jax_default_device or jax.local_devices()[0]]  # type: ignore
-    devices_shape = (1,)
-    axis_names = ("_no_axis",)
-
-  lowering_client = LoweringOnlyClient(platforms[0],
-                                       1 + max(d.id for d in devices))
-  lowering_devices = [lowering_client.devices[d.id] for d in devices]
-  lowering_mesh = sharding.Mesh(
-      np.array(lowering_devices).reshape(devices_shape),  # type: ignore
-      axis_names)
-
-  try:
-    orig_jax_default_device = config.jax_default_device
-    config.update("jax_default_device", lowering_devices[0])  #  For nullary functions
-    prev_get_and_check_device_assignment = pxla._get_and_check_device_assignment
-    pxla._get_and_check_device_assignment = partial(_get_and_check_device_assignment,
-                                                    lowering_client)
-    with lowering_mesh:
-      if not hasattr(fun_jax, "lower"):
-        # We support convert(pjit(f_jax)) and convert(jit(f_jax)) but also
-        # convert(f_jax), in which case a "jit" is implied. We also add a jit when
-        # we need to pass the abstracted axes or shardings.
-        # TODO(necula): Will clean this when we clean the native lowering jax2tf API
-        fun_jax_lower = jax.jit(fun_jax).lower
-      else:
-        fun_jax_lower = fun_jax.lower
-      lowered = fun_jax_lower(*arg_specs)
-      return lowered
-  finally:
-    config.update("jax_default_device", orig_jax_default_device)
-    pxla._get_and_check_device_assignment = prev_get_and_check_device_assignment
-
-class LoweringOnlyClient:
-  """A Client that overrides the platform, for cross-platform lowering only."""
-  def __init__(self, platform: str, nr_devices: int):
-    self.platform = platform
-    self._process_index = 0
-    self.devices = [LoweringOnlyDevice(self, i) for i in range(nr_devices)]
-    self.lowering_only_client = True
-
-  def __str__(self):
-    return f"LoweringOnlyClient({self.platform})"
-
-  def process_index(self):
-    return self._process_index
-
-  def device_count(self):
-    return len(self.devices)
-
-class LoweringOnlyDevice:
-  """A Device that overrides the platform, for cross-platform lowering only."""
-  def __init__(self, client: LoweringOnlyClient, id: int):
-    self.client = client
-    self.process_index = client.process_index()
-    self.id = id
-
-  def __str__(self):
-    return f"LoweringOnlyDevice({self.platform}, id={self.id})"
-
-
-# This is a copy of pxla._get_and_check_device_assignment, because we need
-# to change its behavior for cross-platform lowering.
-# The changes are marked below with "CHANGED:".
-# This function reconciles the device assignment from shardings and from
-# the mesh context. Some JAX primitives (xmap, shard_map) carry their own
-# mesh of devices, instead of relying on the mesh context manager, which would
-# conflict with the lowering-only devices. We must now only avoid raising
-# errors in the case, but we must also pick the lowering devices.
-def _get_and_check_device_assignment(
-    lowering_client: LoweringOnlyClient,  #  CHANGED: we pass the overriding client
-    shardings: Iterable[pxla.ShardingInfo],
-    devices: Optional[Sequence[xla_client.Device]],
-) -> Tuple[xla_client.Client, Sequence[xla_client.Device]]:
-  from jax._src.xla_bridge import local_devices
-
-  first_sharding_info = None
-  if devices is None:
-    devices = []
-  else:
-    devices = list(devices)
-
-  for i, s_type, source_info in shardings:
-    if pxla.is_auto(i) or pxla._is_unspecified(i):
-      continue
-    # Assign `first_sharding_info` after `AUTO` and `UNSPECIFIED` have been
-    # skipped.
-    if first_sharding_info is None:
-      first_sharding_info = (list(i._device_assignment), s_type, source_info)  # type: ignore
-    arr_device_assignment = list(i._device_assignment)  # type: ignore
-    if not devices:
-      if first_sharding_info[0] != arr_device_assignment:
-        # CHANGED: do not error if the only difference is in lowering_only_client
-        if not all((d1.id == d2.id and
-                    (hasattr(d1.client, "lowering_only_client") or hasattr(d2.client, "lowering_only_client")))
-                   for d1, d2 in zip(first_sharding_info[0], arr_device_assignment)):
-          raise pxla.DeviceAssignmentMismatchError([
-              pxla.DeviceAssignmentMismatch(*first_sharding_info),
-              pxla.DeviceAssignmentMismatch(arr_device_assignment, s_type, source_info)])
-    else:
-      if devices != arr_device_assignment:
-        # CHANGED: do not error if the only difference is in lowering_only_client
-        if not all((d1.id == d2.id and
-                    (hasattr(d1.client, "lowering_only_client") or hasattr(d2.client, "lowering_only_client")))
-                   for d1, d2 in zip(devices, arr_device_assignment)):
-          raise pxla.DeviceAssignmentMismatchError([
-              pxla.DeviceAssignmentMismatch(devices, pxla.MismatchType.CONTEXT_DEVICES, None),
-              pxla.DeviceAssignmentMismatch(arr_device_assignment, s_type, source_info)])
-  if first_sharding_info is None and devices:
-    final_device_assignment = devices
-  elif first_sharding_info is None:
-    final_device_assignment = [config.jax_default_device or local_devices()[0]]
-  else:
-    final_device_assignment = first_sharding_info[0]  # type: ignore
-
-  # CHANGED: override the device assignment
-  final_device_assignment = tuple(lowering_client.devices[d.id] for d in final_device_assignment)  # type: ignore
-  return xb.get_device_backend(final_device_assignment[0]), final_device_assignment
-=======
->>>>>>> 9a424aab
 
 def _call_wrapped_with_new_constant_cache(fun: lu.WrappedFun,
                                           in_vals: Sequence[TfVal],
