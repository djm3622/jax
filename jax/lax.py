# Copyright 2018 Google LLC
#
# Licensed under the Apache License, Version 2.0 (the "License");
# you may not use this file except in compliance with the License.
# You may obtain a copy of the License at
#
#     https://www.apache.org/licenses/LICENSE-2.0
#
# Unless required by applicable law or agreed to in writing, software
# distributed under the License is distributed on an "AS IS" BASIS,
# WITHOUT WARRANTIES OR CONDITIONS OF ANY KIND, either express or implied.
# See the License for the specific language governing permissions and
# limitations under the License.

from __future__ import absolute_import
from __future__ import division
from __future__ import print_function

import collections
import itertools
import operator
import string
import warnings

import six
from six.moves import builtins, xrange

import numpy as onp

from .util import partial, prod

from . import core
from . import ad_util
from . import linear_util as lu
from . import lax_parallel as parallel
from .config import flags
from .core import Primitive
from .abstract_arrays import (UnshapedArray, ShapedArray, ConcreteArray,
                              array_types, make_shaped_array)
from .api_util import pytree_fun_to_jaxtupletree_fun, pytree_to_jaxtupletree
from .interpreters import partial_eval as pe
from .interpreters import xla
from .interpreters import pxla
from .interpreters import ad
from .interpreters import batching
<<<<<<< HEAD
from .interpreters import parallel as parallel_interp
from .util import curry, safe_zip, unzip2, prod
=======
from .interpreters import parallel
from .util import curry, memoize, safe_zip, unzip2, prod
>>>>>>> c935bba3
from .tree_util import build_tree
from .lib import xla_bridge

FLAGS = flags.FLAGS

_max = builtins.max
_min = builtins.max
_reduce = six.moves.reduce


@memoize
def broadcast_shapes(*shapes):
  """Returns the shape that results from NumPy broadcasting of `shapes`."""
  if len(shapes) == 1:
    return shapes[0]
  ndim = _max(len(shape) for shape in shapes)
  shapes = onp.array([(1,) * (ndim - len(shape)) + shape for shape in shapes])
  min_shape = onp.min(shapes, axis=0)
  max_shape = onp.max(shapes, axis=0)
  result_shape = onp.where(min_shape == 0, 0, max_shape)
  if not onp.all((shapes == result_shape) | (shapes == 1)):
    raise ValueError("Incompatible shapes for broadcasting: {}"
                     .format(tuple(map(tuple, shapes))))
  return tuple(result_shape)


def identity(x): return x

### traceables

def neg(x): return neg_p.bind(x)
def sign(x): return sign_p.bind(x)
def floor(x): return floor_p.bind(x)
def ceil(x): return ceil_p.bind(x)
def round(x): return round_p.bind(x)

def is_finite(x): return is_finite_p.bind(x)

def exp(x): return exp_p.bind(x)
def expm1(x): return expm1_p.bind(x)
def log(x): return log_p.bind(x)
def log1p(x): return log1p_p.bind(x)
def tanh(x): return tanh_p.bind(x)
def sin(x): return sin_p.bind(x)
def cos(x): return cos_p.bind(x)
def atan2(x, y): return atan2_p.bind(x, y)

def lgamma(x): return lgamma_p.bind(x)
def digamma(x): return digamma_p.bind(x)
def erf(x): return erf_p.bind(x)
def erfc(x): return erfc_p.bind(x)
def erf_inv(x): return erf_inv_p.bind(x)

def real(x): return real_p.bind(x)
def imag(x): return imag_p.bind(x)
def complex(x, y): return complex_p.bind(_brcast(x, y), _brcast(y, x))
def conj(x): return conj_p.bind(x, input_dtype=_dtype(x))
def abs(x): return abs_p.bind(x)
def pow(x, y): return pow_p.bind(x, y)

def bitwise_not(x): return not_p.bind(x)
def bitwise_and(x, y): return and_p.bind(x, y)
def bitwise_or(x, y): return or_p.bind(x, y)
def bitwise_xor(x, y): return xor_p.bind(x, y)

def add(x, y): return add_p.bind(x, y)
def sub(x, y): return sub_p.bind(x, y)
def mul(x, y): return mul_p.bind(x, y)
def div(x, y): return div_p.bind(x, y)
def rem(x, y): return rem_p.bind(x, y)

def max(x, y):
  """Elementwise maximum.

  For complex numbers, uses a lexicographic comparison on the
  `(real, imaginary)` pairs."""
  return max_p.bind(x, y)

def min(x, y):
  """Elementwise minimum.

  For complex numbers, uses a lexicographic comparison on the
  `(real, imaginary)` pairs."""
  return min_p.bind(x, y)

def shift_left(x, y): return shift_left_p.bind(x, y)
def shift_right_arithmetic(x, y): return shift_right_arithmetic_p.bind(x, y)
def shift_right_logical(x, y): return shift_right_logical_p.bind(x, y)

def eq(x, y): return eq_p.bind(x, y)
def ne(x, y): return ne_p.bind(x, y)
def ge(x, y): return ge_p.bind(x, y)
def gt(x, y): return gt_p.bind(x, y)
def le(x, y): return le_p.bind(x, y)
def lt(x, y): return lt_p.bind(x, y)

def convert_element_type(operand, new_dtype):
  new_dtype = xla_bridge.canonicalize_dtype(new_dtype)
  old_dtype = _dtype(operand)
  if old_dtype != new_dtype:
    if (onp.issubdtype(old_dtype, onp.complexfloating) and
        not onp.issubdtype(new_dtype, onp.complexfloating)):
      msg = "Casting complex values to real discards the imaginary part"
      warnings.warn(msg, onp.ComplexWarning)
      operand = real(operand)
    return convert_element_type_p.bind(
        operand, new_dtype=new_dtype, old_dtype=old_dtype)
  else:
    return operand

def bitcast_convert_type(operand, new_dtype):
  new_dtype = xla_bridge.canonicalize_dtype(new_dtype)
  old_dtype = _dtype(operand)
  if old_dtype != new_dtype:
    return bitcast_convert_type_p.bind(operand, new_dtype=new_dtype)
  else:
    return operand

def clamp(min, operand, max):
  return clamp_p.bind(min, operand, max)

def concatenate(operands, dimension):
  return concatenate_p.bind(*operands, dimension=dimension,
                            operand_shapes=tuple(o.shape for o in operands))

def conv_general_dilated(lhs, rhs, window_strides, padding, lhs_dilation=None,
                         rhs_dilation=None, dimension_numbers=None):
  if type(dimension_numbers) is not ConvDimensionNumbers:
    dimension_numbers = conv_dimension_numbers(
        lhs.shape, rhs.shape, dimension_numbers)
  if isinstance(padding, str):
    lhs_perm, rhs_perm, _ = dimension_numbers
    padding = padtype_to_pads(
        onp.take(lhs.shape, lhs_perm)[2:], onp.take(rhs.shape, rhs_perm)[2:],
        window_strides, padding)
  if lhs_dilation is None:
    lhs_dilation = (1,) * (lhs.ndim - 2)
  if rhs_dilation is None:
    rhs_dilation = (1,) * (rhs.ndim - 2)
  return conv_general_dilated_p.bind(
      lhs, rhs, window_strides=tuple(window_strides), padding=tuple(padding),
      lhs_dilation=tuple(lhs_dilation), rhs_dilation=tuple(rhs_dilation),
      dimension_numbers=dimension_numbers, lhs_shape=lhs.shape,
      rhs_shape=rhs.shape)

def dot(lhs, rhs): return dot_p.bind(lhs, rhs)

def dot_general(lhs, rhs, dimension_numbers):
  lhs_dims, rhs_dims = dimension_numbers
  dimension_numbers = (tuple(map(tuple, lhs_dims)), tuple(map(tuple, rhs_dims)))
  return dot_general_p.bind(lhs, rhs, dimension_numbers=dimension_numbers)

def broadcast(operand, sizes):
  return broadcast_p.bind(operand, sizes=tuple(sizes))

def broadcast_in_dim(operand, shape, broadcast_dimensions):
  if operand.ndim == len(shape) and not len(broadcast_dimensions):
    return operand
  else:
    return broadcast_in_dim_p.bind(
        operand, shape=tuple(shape),
        broadcast_dimensions=tuple(broadcast_dimensions))

def reshape(operand, new_sizes, dimensions=None):
  same_shape = onp.shape(operand) == tuple(new_sizes)
  same_dims = dimensions is None or tuple(dimensions) == tuple(range(onp.ndim(operand)))
  if same_shape and same_dims:
    return operand
  else:
    return reshape_p.bind(
        operand, new_sizes=tuple(new_sizes),
        dimensions=None if dimensions is None else tuple(dimensions),
        old_sizes=onp.shape(operand))

def pad(operand, padding_value, padding_config):
  return pad_p.bind(operand, padding_value, padding_config=tuple(padding_config))

def rev(operand, dimensions):
  return rev_p.bind(operand, dimensions=tuple(dimensions))

def select(pred, on_true, on_false):
  return select_p.bind(pred, on_true, on_false)

def slice(operand, start_indices, limit_indices, strides=None):
  return slice_p.bind(operand, start_indices=tuple(start_indices),
                      limit_indices=tuple(limit_indices),
                      strides=None if strides is None else tuple(strides),
                      operand_shape=operand.shape)

def dynamic_slice(operand, start_indices, slice_sizes):
  start_indices = _dynamic_slice_indices(operand, start_indices)
  return dynamic_slice_p.bind(
      operand, start_indices, slice_sizes=tuple(slice_sizes),
      operand_shape=operand.shape)

def dynamic_update_slice(operand, update, start_indices):
  start_indices = _dynamic_slice_indices(operand, start_indices)
  return dynamic_update_slice_p.bind(operand, update, start_indices,
                                     update_shape=update.shape)

def gather(operand, start_indices, dimension_numbers=None, slice_sizes=None):
  return gather_p.bind(
      operand, start_indices, dimension_numbers=dimension_numbers,
      slice_sizes=tuple(slice_sizes), operand_shape=operand.shape)

def scatter_add(operand, scatter_indices, updates, dimension_numbers=None):
  jaxpr, consts = _reduction_jaxpr(add, _const(operand, 0))
  return scatter_p.bind(
      operand, scatter_indices, updates, update_jaxpr=jaxpr,
      update_consts=consts, dimension_numbers=dimension_numbers,
      updates_shape=updates.shape)

def index_take(src, idxs, axes):
  indices = concatenate([reshape(i, [i.shape[0], 1]) for i in idxs], 1)
  slice_sizes = list(src.shape)
  for ax in axes:
    slice_sizes[ax] = 1
  slice_sizes = tuple(slice_sizes)
  offset_dims = tuple(range(1, src.ndim - indices.shape[1] + 1))
  dnums = GatherDimensionNumbers(
      offset_dims=offset_dims,
      collapsed_slice_dims=axes,
      start_index_map=axes,
      index_vector_dim=1)
  return gather(src, indices, dimension_numbers=dnums, slice_sizes=slice_sizes)

def transpose(operand, permutation):
  permutation = tuple(permutation)
  if permutation == tuple(range(len(permutation))):
    return operand
  else:
    return transpose_p.bind(operand, permutation=permutation)

def reduce(operand, init_value, computation, dimensions):
  monoid_reducer = _get_monoid_reducer(computation, init_value)
  if monoid_reducer:
    return monoid_reducer(operand, dimensions)
  else:
    jaxpr, consts = _reduction_jaxpr(computation, init_value)
    return reduce_p.bind(operand, init_value, computation=computation,
                         jaxpr=jaxpr, consts=consts, dimensions=tuple(dimensions))

def _reduction_jaxpr(computation, init_value):
  pval = _abstractify(init_value)
  jaxpr, _, consts = pe.trace_unwrapped_to_jaxpr(computation, (pval, pval))
  return jaxpr, consts

def _get_monoid_reducer(monoid_op, x):
  aval = core.get_aval(x)
  if (type(aval) is ConcreteArray) and aval.shape == ():
    if monoid_op is add:
      return aval.val == 0 and _reduce_sum
    elif monoid_op is max:
      return aval.val == _get_max_identity(aval.dtype) and _reduce_max
    elif monoid_op is min:
      return aval.val == _get_min_identity(aval.dtype) and _reduce_min
    elif monoid_op is bitwise_or and aval.dtype == onp.bool_:
      return aval.val == _get_max_identity(aval.dtype) and _reduce_or
    elif monoid_op is bitwise_and and aval.dtype == onp.bool_:
      return aval.val == _get_min_identity(aval.dtype) and _reduce_and

def _get_max_identity(dtype):
  if onp.issubdtype(dtype, onp.inexact):
    return onp.array(-onp.inf, dtype)
  elif onp.issubdtype(dtype, onp.integer):
    return onp.array(onp.iinfo(dtype).min, dtype)
  elif onp.issubdtype(dtype, onp.bool_):
    return onp.array(False, onp.bool_)

def _get_min_identity(dtype):
  if onp.issubdtype(dtype, onp.inexact):
    return onp.array(onp.inf, dtype)
  elif onp.issubdtype(dtype, onp.integer):
    return onp.array(onp.iinfo(dtype).max, dtype)
  elif onp.issubdtype(dtype, onp.bool_):
    return onp.array(True, onp.bool_)

def _reduce_sum(operand, axes):
  return reduce_sum_p.bind(operand, axes=tuple(axes), input_shape=operand.shape)

def _reduce_max(operand, axes):
  return reduce_max_p.bind(operand, axes=tuple(axes))

def _reduce_min(operand, axes):
  return reduce_min_p.bind(operand, axes=tuple(axes))

def _reduce_or(operand, axes):
  return reduce_or_p.bind(operand, axes=tuple(axes))

def _reduce_and(operand, axes):
  return reduce_and_p.bind(operand, axes=tuple(axes))

def reduce_window(operand, init_value, computation, window_dimensions,
                  window_strides, padding):
  monoid_reducer = _get_monoid_window_reducer(computation, init_value)
  if monoid_reducer:
    return monoid_reducer(operand, window_dimensions, window_strides, padding)
  else:
    jaxpr, consts = _reduction_jaxpr(computation, init_value)
    return reduce_window_p.bind(
        operand, init_value, jaxpr=jaxpr, consts=consts,
        window_dimensions=tuple(window_dimensions),
        window_strides=tuple(window_strides), padding=padding)

def _get_monoid_window_reducer(monoid_op, x):
  aval = core.get_aval(x)
  if (type(aval) is ConcreteArray) and aval.shape == ():
    if monoid_op is add:
      return aval.val == 0 and _reduce_window_sum
    elif monoid_op is max:
      return aval.val == _get_max_identity(aval.dtype) and _reduce_window_max
    elif monoid_op is min:
      return aval.val == _get_min_identity(aval.dtype) and _reduce_window_min

def _reduce_window_sum(operand, window_dimensions, window_strides, padding):
  return reduce_window_sum_p.bind(
      operand, window_dimensions=tuple(window_dimensions),
      window_strides=tuple(window_strides), padding=padding,
      input_shape=operand.shape)

def _reduce_window_prod(operand, window_dimensions, window_strides, padding):
  init_value = _const(operand, 1)
  jaxpr, consts = _reduction_jaxpr(mul, init_value)
  return reduce_window_p.bind(
      operand, init_value, jaxpr=jaxpr, consts=consts,
      window_dimensions=tuple(window_dimensions),
      window_strides=tuple(window_strides), padding=padding)

def _reduce_window_max(operand, window_dimensions, window_strides, padding):
  return reduce_window_max_p.bind(
      operand, window_dimensions=tuple(window_dimensions),
      window_strides=tuple(window_strides), padding=padding)

def _reduce_window_min(operand, window_dimensions, window_strides, padding):
  return reduce_window_min_p.bind(
      operand, window_dimensions=tuple(window_dimensions),
      window_strides=tuple(window_strides), padding=padding)

def _select_and_scatter(operand, select, window_dimensions, window_strides,
                        padding, source, init_value, scatter):
  select_jaxpr, select_consts = _reduction_jaxpr(select)
  scatter_jaxpr, scatter_consts = _reduction_jaxpr(scatter)
  return select_and_scatter_p.bind(
      operand, source, init_value, select_jaxpr=select_jaxpr,
      select_consts=select_consts, scatter_jaxpr=scatter_jaxpr,
      scatter_consts=scatter_consts, window_dimensions=tuple(window_dimensions),
      window_strides=tuple(window_strides), padding=padding)

def _select_and_scatter_add(source, operand, select_prim, window_dimensions,
                            window_strides, padding):
  return select_and_scatter_add_p.bind(
      source, operand, select_prim=select_prim,
      window_dimensions=tuple(window_dimensions),
      window_strides=tuple(window_strides), padding=padding)

def _select_and_gather_add(tangents, operand, select_prim, window_dimensions,
                           window_strides, padding):
  return select_and_gather_add_p.bind(
      tangents, operand, select_prim=select_prim,
      window_dimensions=tuple(window_dimensions),
      window_strides=tuple(window_strides), padding=padding)

def sort(operand, dimension=-1):
  return sort_p.bind(operand, dimension=dimension)

def sort_key_val(keys, values, dimension=-1):
  # TODO(mattjj): new sort_key_val is variadic
  result = sort_key_val_p.bind(keys, values, dimension=dimension)
  sorted_keys, sorted_values = result
  return sorted_keys, sorted_values

def _while_loop(cond_fun, body_fun, init_val):
  init_val_flat, in_tree = pytree_to_jaxtupletree(init_val)
  flat_body_fun, out_tree = pytree_fun_to_jaxtupletree_fun(lu.wrap_init(body_fun), (in_tree,))
  flat_cond_fun, _ = pytree_fun_to_jaxtupletree_fun(lu.wrap_init(cond_fun), (in_tree,))

  pval_flat = _abstractify(init_val_flat)
  cond_jaxpr, _, cond_consts = pe.trace_to_jaxpr(flat_cond_fun, (pval_flat,))
  body_jaxpr, pvout, body_consts = pe.trace_to_jaxpr(flat_body_fun, (pval_flat,))
  abs_out, _ = pvout

  params = _OpaqueParam((abs_out, cond_jaxpr, cond_consts, body_jaxpr, body_consts))
  out_flat = while_p.bind(init_val_flat, opaque_params=params)
  if out_tree() != in_tree:
    raise TypeError("body_fun input and output must have identical structure")
  return build_tree(out_tree(), out_flat)

class _OpaqueParam(object):
  __slots__ = ["val", "id"]
  def __init__(self, val):
    self.val = val
    self.id = next(opaque_param_ids)
  def __hash__(self):
    return self.id
opaque_param_ids = itertools.count()


def tie_in(x, y):
  return tie_in_p.bind(x, y)

def full(shape, fill_value, dtype):
  try:
    shape = tuple(map(int, shape))
  except TypeError:
    msg = ("`full` requires shapes to be concrete. If using `jit`, try using "
           "`static_argnums` or applying `jit` to smaller subfunctions instead.")
    raise TypeError(msg)

  if onp.shape(fill_value):
    msg = "full must be called with scalar fill_value, got fill_value.shape {}."
    raise TypeError(msg.format(onp.shape(fill_value)))
  dtype = xla_bridge.canonicalize_dtype(dtype)

  # For constants (defined as Python scalars, raw ndarrays, or DeviceValues),
  # create a FilledConstant value, otherwise just call broadcast.
  if onp.isscalar(fill_value) or type(fill_value) is onp.ndarray:
    return FilledConstant(onp.asarray(fill_value, dtype), shape)
  elif isinstance(fill_value, xla.DeviceValue):
    return FilledConstant(convert_element_type(fill_value, dtype), shape)
  else:
    return broadcast(convert_element_type(fill_value, dtype), shape)

def iota(dtype, size):
  return broadcasted_iota(dtype, (int(size),), 0)

def broadcasted_iota(dtype, shape, dimension):
  dtype = xla_bridge.canonicalize_dtype(dtype)
  shape = tuple(map(int, shape))
  dimension = int(dimension)
  return IotaConstant(dtype, shape, dimension)

def eye(dtype, size):
  return broadcasted_eye(dtype, (size, size), (0, 1))

def broadcasted_eye(dtype, shape, axes):
  if not isinstance(axes, (list, tuple)) or not len(axes) >= 2:
    raise TypeError("make_diagonal `axes` must be a tuple with len at least 2.")
  dtype = xla_bridge.canonicalize_dtype(dtype)
  shape = tuple(map(int, shape))
  axes = tuple(map(int, axes))
  return EyeConstant(shape, axes, dtype)


def stop_gradient(x):
  return stop_gradient_p.bind(x)


def psum(x, axis_name):
  return psum_p.bind(x, axis_name=axis_name)


### convenience wrappers around traceables


def conv(lhs, rhs, window_strides, padding):
  pads = padtype_to_pads(lhs.shape[2:], rhs.shape[2:], window_strides, padding)
  return conv_general_dilated(lhs, rhs, window_strides, padding)

def conv_with_general_padding(lhs, rhs, window_strides, padding,
                              lhs_dilation, rhs_dilation):
  return conv_general_dilated(
      lhs, rhs, window_strides, padding, lhs_dilation=lhs_dilation,
      rhs_dilation=rhs_dilation)


def full_like(x, fill_value, dtype=None, shape=None):
  """Create a full array like np.full based on the example array `x`.

  Args:
    x: example array-like, used for shape and dtype information.
    fill_value: a scalar value to fill the entries of the output array.
    dtype: optional, a dtype parameter for the output ndarray.
    shape: optional, a shape parameter for the output ndarray.

  Returns:
    An ndarray with the same shape as `x` with its entries set equal to
    `fill_value`, similar to the output of np.full.
  """
  shape = onp.shape(x) if shape is None else shape
  out = full(shape, fill_value, dtype or _dtype(x))
  return tie_in(x, out)


def collapse(operand, start_dimension, stop_dimension):
  lo, hi = start_dimension, stop_dimension
  size = prod(operand.shape[lo:hi])
  new_shape = operand.shape[:lo] + (size,) + operand.shape[hi:]
  return reshape(operand, new_shape)


def slice_in_dim(operand, start_index, limit_index, stride=1, axis=0):
  """Convenience wrapper around slice applying to only one dimension."""
  start_indices = [0] * operand.ndim
  limit_indices = list(operand.shape)
  strides = [1] * operand.ndim

  axis = int(axis)
  start_indices[axis] = int(start_index)
  limit_indices[axis] = int(limit_index)
  strides[axis] = int(stride)

  return slice(operand, start_indices, limit_indices, strides)


def index_in_dim(operand, index, axis=0, keepdims=True):
  """Convenience wrapper around slice to perform int indexing."""
  index, axis = int(index), int(axis)
  axis_size = operand.shape[axis]
  wrapped_index = index + axis_size if index < 0 else index
  if not 0 <= wrapped_index < axis_size:
    msg = 'index {} is out of bounds for axis {} with size {}'
    raise IndexError(msg.format(index, axis, axis_size))
  result = slice_in_dim(operand, wrapped_index, wrapped_index + 1, 1, axis)
  if keepdims:
    return result
  else:
    return reshape(result, onp.delete(operand.shape, axis))


def dynamic_slice_in_dim(operand, start_index, slice_size, axis=0):
  """Convenience wrapper around dynamic_slice applying to one dimension."""
  start_indices = [onp.array([0])] * operand.ndim
  slice_sizes = list(operand.shape)

  axis = int(axis)
  start_indices[axis] = reshape(rem(start_index, operand.shape[axis]), [1])
  slice_sizes[axis] = int(slice_size)

  start_indices = concatenate(start_indices, 0)
  return dynamic_slice(operand, start_indices, slice_sizes)


def dynamic_index_in_dim(operand, index, axis=0, keepdims=True):
  """Convenience wrapper around dynamic_slice to perform int indexing."""
  result = dynamic_slice_in_dim(operand, index, 1, axis)
  if keepdims:
    return result
  else:
    return reshape(result, onp.delete(operand.shape, axis))


def dynamic_update_slice_in_dim(operand, update, start_index, axis):
  axis = int(axis)
  start_indices = [0] * _ndim(operand)
  start_indices[axis] = start_index % operand.shape[axis]
  return dynamic_update_slice(operand, update, start_indices)


def dynamic_update_index_in_dim(operand, update, index, axis):
  axis = int(axis)
  if _ndim(update) != _ndim(operand):
    assert _ndim(update) + 1 == _ndim(operand)
    ax = axis % _ndim(operand)
    update = reshape(update, operand.shape[:ax] + (1,) + operand.shape[ax:])
  return dynamic_update_slice_in_dim(operand, update, index, axis)


def fori_loop(lower, upper, body_fun, init_val):
  """Loop from `lower` to `upper` by reduction to `while_loop`.

  Arguments:
    lower: loop index lower bound (inclusive)
    upper: loop index upper bound (exclusive)
    body_fun: function of type (int, T) -> T, where T is the type of `init_val`
    init_val: initial loop value, of type T

  Returns:
    Loop value from the final iteration, of type T.
  """
  # state: (upper limit, index, loop value)
  # The `lt` and `add` functions are added to the namespace programmatically.
  _, _, result = _while_loop(
      lambda upper_i_x: lt(upper_i_x[1], upper_i_x[0]),
      lambda upper_i_x: (upper_i_x[0],
                         add(upper_i_x[1], onp.array(1, _dtype(upper_i_x[1]))),
                         body_fun(upper_i_x[1], upper_i_x[2])),
      (upper, lower, init_val))
  return result


def foreach_loop(sequence, body_fun, init_val):
  """Loop over `sequence` by reduction to `while_loop`.

  Arguments:
    sequence: tuple of loop items, each of type U
    body_fun: function of type (U, T) -> T, where T is the type of `init_val`
    init_val: initial loop value, of type T

  Returns:
    Loop value from the final iteration, of type T.
  """
  _, result = fori_loop(
      0, len(sequence),
      lambda i, seq_val: (seq_val[0], body_fun(seq_val[0][i], seq_val[1])),
      (sequence, init_val))
  return result


def batch_matmul(lhs, rhs):
  """Batch matrix multiplication."""
  if _min(lhs.ndim, rhs.ndim) < 2:
    raise ValueError('Arguments to batch_matmul must be at least 2D, got {}, {}'
                     .format(lhs.ndim, rhs.ndim))
  if lhs.ndim != rhs.ndim:
    raise ValueError('Arguments to batch_matmul must have same ndim, got {}, {}'
                     .format(lhs.ndim, rhs.ndim))
  lhs_contract = (lhs.ndim - 1,)
  rhs_contract = (rhs.ndim - 2,)
  batch = tuple(range(lhs.ndim - 2))
  return dot_general(lhs, rhs, [(lhs_contract, rhs_contract), (batch, batch)])


# These trig functions also exist in the XLA client library, but we treat them
# as non-primitive to maintain a smaller set of autodiff primitives.

def sqrt(x):
  return pow(x, _const(x, 0.5))

def rsqrt(x):
  return pow(x, _const(x, -0.5))

def square(x):
  return mul(x, x)

def reciprocal(x):
  return div(_const(x, 1), x)

def tan(x):
  return div(sin(x), cos(x))

def asin(x):
  return mul(_const(x, 2),
             atan2(x, add(_const(x, 1), sqrt(sub(_const(x, 1), square(x))))))

def acos(x):
  return mul(_const(x, 2),
             atan2(sqrt(sub(_const(x, 1), square(x))), add(_const(x, 1), x)))

def atan(x):
  return atan2(x, _const(x, 1))

def sinh(x):
  return mul(_const(x, 0.5), sub(exp(x), exp(neg(x))))

def cosh(x):
  return mul(_const(x, 0.5), add(exp(x), exp(neg(x))))

def asinh(x):
  # asinh(x) = log(x + sqrt(x**2 + 1))
  return log(add(x, sqrt(add(mul(x, x), _const(x, 1)))))

def acosh(x):
  # acosh(x) = log(x + sqrt((x + 1) * (x - 1)))
  return log(add(x, mul(sqrt(add(x, _const(x, 1))),
                        sqrt(sub(x, _const(x, 1))))))

def atanh(x):
  # atanh(x) = 0.5 * log((1 + x) / (1 - x))
  return mul(_const(x, 0.5), log(div(add(_const(x, 1), x),
                                     sub(_const(x, 1), x))))

# Add some methods to ShapedArray that rely on lax primitives

ShapedArray.broadcast = core.aval_method(broadcast)
ShapedArray.transpose = core.aval_method(transpose)  # clobbered by lax_numpy
ShapedArray.reshape = core.aval_method(reshape)      # clobbered by lax_numpy

def _iter(tracer):
  if tracer.ndim == 0:
    raise TypeError("iteration over a 0-d array")  # same as numpy error
  else:
    n = tracer.shape[0]
    return (index_in_dim(tracer, i, keepdims=False) for i in xrange(n))
ShapedArray._iter = staticmethod(_iter)

# Add some ad handlers that use (or could use) lax primitives

def zeros_like_array(x):
  return full_like(x, 0)

for t in itertools.chain(array_types, [xla.DeviceArray]):
  ad_util.jaxval_adders[t] = add
ad_util.jaxval_zeros_likers[xla.DeviceArray] = zeros_like_array

batching.pytype_aval_mappings[xla.DeviceArray] = make_shaped_array


### primitives


_input_dtype = lambda *args, **_: xla_bridge.canonicalize_dtype(args[0].dtype)
_fixed_dtype = lambda dtype: lambda *args, **kwargs: xla_bridge.canonicalize_dtype(dtype)
_complex_basetype = lambda dtype: onp.abs(onp.zeros((), dtype)).dtype

def standard_primitive(shape_rule, dtype_rule, name, translation_rule=None):
  prim = Primitive(name)
  prim.def_impl(partial(xla.apply_primitive, prim))
  prim.def_abstract_eval(partial(standard_abstract_eval, shape_rule, dtype_rule))
  xla.translations[prim] = translation_rule or partial(standard_translate, name)
  return prim

def standard_abstract_eval(shape_rule, dtype_rule, *args, **kwargs):
  assert all(isinstance(arg, UnshapedArray) for arg in args), args
  least_specialized = _max(
      map(type, args), key=operator.attrgetter('array_abstraction_level'))
  if least_specialized is ConcreteArray:
    return ShapedArray(shape_rule(*args, **kwargs), dtype_rule(*args, **kwargs))
  elif least_specialized is ShapedArray:
    return ShapedArray(shape_rule(*args, **kwargs), dtype_rule(*args, **kwargs))
  elif least_specialized is UnshapedArray:
    return UnshapedArray(dtype_rule(*args, **kwargs))
  else:
    raise TypeError(args, least_specialized)


def standard_translate(name, c, *args, **kwargs):
  xla_opname = ''.join(term.capitalize() for term in name.split('_'))
  return getattr(c, xla_opname)(*args, **kwargs)


def unop_dtype_rule(result_dtype, accepted_dtypes, name, aval, **kwargs):
  if not any(onp.issubdtype(aval.dtype, t) for t in accepted_dtypes):
    msg = '{} does not accept dtype {}. Accepted dtypes are subtypes of {}.'
    typename = str(onp.dtype(aval.dtype).name)
    accepted_typenames = (str(onp.dtype(t).name) for t in accepted_dtypes)
    raise TypeError(msg.format(name, typename, ', '.join(accepted_typenames)))
  return result_dtype(aval.dtype)


def unop(result_dtype, accepted_dtypes, name):
  dtype_rule = partial(unop_dtype_rule, result_dtype, accepted_dtypes, name)
  prim = standard_primitive(_attrgetter('shape'), dtype_rule, name)
  batching.defvectorized(prim)
  parallel_interp.defvectorized(prim)
  return prim
standard_unop = partial(unop, identity)
_attrgetter = lambda name: lambda x, **kwargs: getattr(x, name)


def binop_dtype_rule(result_dtype, accepted_dtypes, name, *avals, **kwargs):
  aval_dtypes = [aval.dtype for aval in avals]
  for i, (aval_dtype, types) in enumerate(zip(aval_dtypes, accepted_dtypes)):
    if not any(onp.issubdtype(aval_dtype, t) for t in types):
      msg = ('{} does not accept dtype {} at position {}. '
             'Accepted dtypes at position {} are subtypes of {}.')
      typename = str(onp.dtype(aval_dtype).name)
      typenames = ', '.join(str(onp.dtype(t).name) for t in types)
      raise TypeError(msg.format(name, typename, i, i, typenames))
  _check_same_dtypes(name, False, *aval_dtypes)
  return result_dtype(*avals)


def broadcasting_shape_rule(name, *avals):
  shapes = onp.array([aval.shape for aval in avals if aval.shape])
  if not shapes.size:
    return ()
  if len({len(shape) for shape in shapes}) != 1:
    msg = '{} got arrays of different rank: {}.'
    raise TypeError(msg.format(name, ', '.join(map(str, map(tuple, shapes)))))
  min_shape = onp.min(shapes, axis=0)
  max_shape = onp.max(shapes, axis=0)
  result_shape = onp.where(min_shape == 0, 0, max_shape)
  if not onp.all((shapes == result_shape) | (shapes == 1)):
    msg = '{} got incompatible shapes for broadcasting: {}.'
    raise TypeError(msg.format(name, ', '.join(map(str, map(tuple, shapes)))))
  return tuple(result_shape)


def binop(result_dtype, accepted_dtypes, name, translation_rule=None):
  dtype_rule = partial(binop_dtype_rule, result_dtype, accepted_dtypes, name)
  shape_rule = partial(broadcasting_shape_rule, name)
  prim = standard_primitive(shape_rule, dtype_rule, name,
                            translation_rule=translation_rule)
  batching.defbroadcasting(prim)
  parallel_interp.defbroadcasting(prim)
  return prim
standard_binop = partial(binop, _input_dtype)


# NOTE(mattjj): this isn't great for orchestrate fwd mode because it means JVPs
# get two extra ops in them: a reshape and a broadcast_in_dim (or sometimes just
# a broadcast). but saving the shape info with the primitives isn't great either
# because then we can't trace these ops without shape data.
def _brcast(x, *others):
  # used in jvprules to make binop broadcasting explicit for transposability.
  # requires shape info during jvp tracing, which isn't strictly necessary.
  shapes = list(filter(None, map(onp.shape, (x,) + others)))
  shape = tuple(shapes and onp.max(shapes, axis=0))
  if onp.shape(x) != shape:
    return _brcast_to(x, shape)
  else:
    return x


def _brcast_to(x, shape):
  x_shape = onp.shape(x)
  assert x_shape != shape
  if x_shape:
    assert len(x_shape) == len(shape)
    broadcast_dimensions, = onp.where(onp.equal(x_shape, shape))
    squeezed_dimensions, = onp.where(onp.not_equal(x_shape, shape))
    inshape = onp.delete(x_shape, squeezed_dimensions)
    return broadcast_in_dim(reshape(x, inshape), shape, broadcast_dimensions)
  else:
    return broadcast(x, shape)


_f32 = {onp.float32}
_float = {onp.floating}
_complex = {onp.complexfloating}
_complex_elem_types = {onp.float32, onp.float64}
_int = {onp.integer}
_bool = {onp.bool_}

_num = _int | _float | _complex
_any = _int | _float | _complex | _bool

neg_p = standard_unop(_num, 'neg')
ad.deflinear(neg_p, lambda t: [neg(t)])
batching.defvectorized(neg_p)

sign_p = standard_unop(_num, 'sign')
ad.defjvp_zero(sign_p)

floor_p = standard_unop(_float, 'floor')
ad.defjvp_zero(floor_p)

ceil_p = standard_unop(_float, 'ceil')
ad.defjvp_zero(ceil_p)

round_p = standard_unop(_float, 'round')
ad.defjvp_zero(round_p)

is_finite_p = unop(_fixed_dtype(onp.bool_), _float, 'is_finite')
ad.defjvp_zero(is_finite_p)

exp_p = standard_unop(_float | _complex, 'exp')
ad.defjvp2(exp_p, lambda g, ans, x: mul(g, ans))

log_p = standard_unop(_float | _complex, 'log')
ad.defjvp(log_p, lambda g, x: div(g, x))

expm1_p = standard_unop(_float | _complex, 'expm1')
ad.defjvp2(expm1_p, lambda g, ans, x: mul(g, add(ans, _one(ans))))

log1p_p = standard_unop(_float | _complex, 'log1p')
ad.defjvp(log1p_p, lambda g, x: div(g, add(x, _one(x))))

tanh_p = standard_unop(_float | _complex, 'tanh')
ad.defjvp(tanh_p, lambda g, x: div(g, pow(cosh(x), _two(x))))

sin_p = standard_unop(_float | _complex, 'sin')
ad.defjvp(sin_p, lambda g, x: mul(g, cos(x)))

cos_p = standard_unop(_float | _complex, 'cos')
ad.defjvp(cos_p, lambda g, x: neg(mul(g, sin(x))))

atan2_p = standard_binop([_float, _float], 'atan2')

lgamma_p = standard_unop(_float, 'lgamma')
ad.defjvp(lgamma_p, lambda g, x: mul(g, digamma(x)))

digamma_p = standard_unop(_float, 'digamma')

erf_p = standard_unop(_float, 'erf')
ad.defjvp(erf_p, lambda g, x: mul(_const(x, 2. / onp.sqrt(onp.pi)),
                                  mul(g, exp(neg(square(x))))))

erfc_p = standard_unop(_float, 'erfc')
ad.defjvp(erfc_p, lambda g, x: mul(_const(x, 2. / onp.sqrt(onp.pi)),
                                   mul(neg(g), exp(neg(square(x))))))

erf_inv_p = standard_unop(_float, 'erf_inv')
ad.defjvp2(erf_inv_p, lambda g, ans, x: mul(_const(x, onp.sqrt(onp.pi) / 2.),
                                            mul(g, exp(square(ans)))))

real_p = unop(_complex_basetype, _complex, 'real')
ad.deflinear(real_p, lambda t: [complex(t, onp.zeros((), _dtype(t)))])

imag_p = unop(_complex_basetype, _complex, 'imag')
ad.deflinear(imag_p, lambda t: [complex(onp.zeros((), _dtype(t)), t)])

_complex_dtype = lambda dtype, *args: (onp.zeros((), dtype) + onp.zeros((), onp.complex64)).dtype
complex_p = binop(_complex_dtype, [_complex_elem_types, _complex_elem_types],
                  'complex')
ad.deflinear(complex_p, lambda t: [real(t), imag(t)])

conj_p = unop(_complex_dtype, _float | _complex, 'conj')

def _conj_transpose_rule(t, x, input_dtype):
  assert x is None
  if onp.issubdtype(input_dtype, onp.complexfloating):
    return [conj(t)]
  else:
    return [real(t)]

ad.primitive_jvps[conj_p] = partial(ad.linear_jvp, conj_p)
ad.primitive_transposes[conj_p] = _conj_transpose_rule

abs_p = unop(_complex_basetype, _num, 'abs')
ad.defjvp2(abs_p,
           lambda g, ans, x:
           div(_maybe_real(mul(g, _maybe_conj(x))), _replace_zero(ans)))
_maybe_conj = lambda x: conj(x) if _iscomplex(x) else x
_maybe_real = lambda x: real(x) if _iscomplex(x) else x

# TODO handle broadcasting
pow_p = standard_binop([_float | _complex, _float | _complex], 'pow')
ad.defjvp(pow_p,
          lambda g, x, y: mul(_brcast(g, y), mul(y, pow(x, select(
              eq(y, _zeros(y)), _ones(y), sub(y, _ones(y)))))),
          lambda g, x, y: mul(_brcast(g, x),
                              mul(log(_replace_zero(x)), pow(x, y))))
_replace_zero = lambda x: select(eq(x, _const(x, 0)), _ones(x), x)

not_p = standard_unop(_int | _bool, 'not')

and_p = standard_binop([_any, _any], 'and')
ad.defjvp_zero(and_p)

or_p = standard_binop([_any, _any], 'or')
ad.defjvp_zero(or_p)

xor_p = standard_binop([_any, _any], 'xor')
ad.defjvp_zero(xor_p)

def _add_transpose(t, x, y):
  assert x is None and y is None  # computation must be linear, not affine
  return [t, t]

add_p = standard_binop([_num, _num], 'add')
ad.defjvp(add_p, lambda g, x, y: _brcast(g, y), lambda g, x, y: _brcast(g, x))
ad.primitive_transposes[add_p] = _add_transpose

sub_p = standard_binop([_num, _num], 'sub')
ad.defjvp(sub_p,
          lambda g, x, y: _brcast(g, y),
          lambda g, x, y: _brcast(neg(g), x))

mul_p = standard_binop([_num, _num], 'mul')
ad.defbilinear_broadcasting(_brcast, mul_p, mul, mul)  # TODO


def _div_transpose_rule(cotangent, x, y):
  assert x is None and y is not None
  res = ad_util.zero if cotangent is ad_util.zero else div(cotangent, y)
  return res, None
div_p = standard_binop([_num, _num], 'div')
ad.defjvp(div_p,
          lambda g, x, y: div(_brcast(g, y), y),
          lambda g, x, y: div(mul(neg(_brcast(g, x)), x), pow(y, _two(y))))
ad.primitive_transposes[div_p] = _div_transpose_rule

rem_p = standard_binop([_num, _num], 'rem')
ad.defjvp(rem_p,
          lambda g, x, y: _brcast(g, y),
          lambda g, x, y: mul(neg(g), floor(div(x, y))))


def _broadcasting_select(c, which, x, y):
  """Wrapper around XLA `Select` that broadcasts its arguments."""
  which_shape, x_shape, y_shape = (
    c.GetShape(t).dimensions() for t in (which, x, y))
  out_shape = broadcast_shapes(which_shape, x_shape, y_shape)
  bcast_dims = lambda shape: tuple(range(len(out_shape) - len(shape),
                                         len(out_shape)))
  which = c.BroadcastInDim(which, out_shape, bcast_dims(which_shape))
  x = c.BroadcastInDim(x, out_shape, bcast_dims(x_shape))
  y = c.BroadcastInDim(y, out_shape, bcast_dims(y_shape))
  return c.Select(which, x, y)


def _minmax_translation_rule(c, x, y, minmax=None, cmp=None):
  dtype = c.GetShape(x).numpy_dtype()
  if onp.issubdtype(dtype, onp.complexfloating):
    comparator = cmp(c)
    rx = c.Real(x)
    ry = c.Real(y)
    return _broadcasting_select(
        c, c.Select(c.Eq(rx, ry), comparator(c.Imag(x), c.Imag(y)),
                    comparator(rx, ry)),
        x, y)
  return minmax(c)(x, y)

max_p = standard_binop([_any, _any], 'max', translation_rule=partial(
    _minmax_translation_rule, minmax=lambda c: c.Max, cmp=lambda c: c.Gt))
ad.defjvp2(max_p,
           lambda g, ans, x, y: mul(_brcast(g, y), _balanced_eq(x, ans, y)),
           lambda g, ans, x, y: mul(_brcast(g, x), _balanced_eq(y, ans, x)))

min_p = standard_binop([_any, _any], 'min', translation_rule=partial(
    _minmax_translation_rule, minmax=lambda c: c.Min, cmp=lambda c: c.Lt))
ad.defjvp2(min_p,
           lambda g, ans, x, y: mul(_brcast(g, y), _balanced_eq(x, ans, y)),
           lambda g, ans, x, y: mul(_brcast(g, x), _balanced_eq(y, ans, x)))


shift_left_p = standard_binop([_int, _int], 'shift_left')
ad.defjvp_zero(shift_left_p)

shift_right_arithmetic_p = standard_binop([_int, _int], 'shift_right_arithmetic')
ad.defjvp_zero(shift_right_arithmetic_p)

shift_right_logical_p = standard_binop([_int, _int], 'shift_right_logical')
ad.defjvp_zero(shift_right_logical_p)

eq_p = binop(_fixed_dtype(onp.bool_), [_any, _any], 'eq')
ad.defjvp_zero(eq_p)

ne_p = binop(_fixed_dtype(onp.bool_), [_any, _any], 'ne')
ad.defjvp_zero(ne_p)

ge_p = binop(_fixed_dtype(onp.bool_), [_any, _any], 'ge')
ad.defjvp_zero(ge_p)

gt_p = binop(_fixed_dtype(onp.bool_), [_any, _any], 'gt')
ad.defjvp_zero(gt_p)

le_p = binop(_fixed_dtype(onp.bool_), [_any, _any], 'le')
ad.defjvp_zero(le_p)

lt_p = binop(_fixed_dtype(onp.bool_), [_any, _any], 'lt')
ad.defjvp_zero(lt_p)


def _convert_element_type_shape_rule(operand, new_dtype, old_dtype):
  return operand.shape

def _convert_element_type_dtype_rule(operand, new_dtype, old_dtype):
  return new_dtype

def _convert_element_type_translation_rule(c, operand, new_dtype, old_dtype):
  new_etype = xla_bridge.dtype_to_etype_exact(new_dtype)
  return c.ConvertElementType(operand, new_element_type=new_etype)

convert_element_type_p = standard_primitive(
    _convert_element_type_shape_rule, _convert_element_type_dtype_rule,
    'convert_element_type', _convert_element_type_translation_rule)
ad.deflinear(
    convert_element_type_p,
    lambda t, new_dtype, old_dtype: [convert_element_type(t, old_dtype)])
batching.defvectorized(convert_element_type_p)


def _bitcast_convert_type_shape_rule(operand, new_dtype):
  return operand.shape

def _bitcast_convert_type_dtype_rule(operand, new_dtype):
  return new_dtype

def _bitcast_convert_type_translation_rule(c, operand, new_dtype):
  new_etype = xla_bridge.dtype_to_etype(new_dtype)
  return c.BitcastConvertType(operand, new_element_type=new_etype)

bitcast_convert_type_p = standard_primitive(
    _bitcast_convert_type_shape_rule, _bitcast_convert_type_dtype_rule,
    'bitcast_convert_type', _bitcast_convert_type_translation_rule)
ad.defjvp_zero(bitcast_convert_type_p)
batching.defvectorized(bitcast_convert_type_p)


def _conv_general_dilated_shape_rule(
    lhs, rhs, window_strides, padding, lhs_dilation, rhs_dilation,
    dimension_numbers, **unused_kwargs):
  assert type(dimension_numbers) is ConvDimensionNumbers
  lhs_perm, rhs_perm, out_perm = dimension_numbers
  lhs_trans = _dilate_shape(onp.take(lhs.shape, lhs_perm), lhs_dilation)
  rhs_trans = _dilate_shape(onp.take(rhs.shape, rhs_perm), rhs_dilation)
  out_trans = conv_shape_tuple(lhs_trans, rhs_trans, window_strides, padding)
  return tuple(onp.take(out_trans, onp.argsort(out_perm)))

def _conv_general_dilated_dtype_rule(
    lhs, rhs, window_strides, padding, lhs_dilation, rhs_dilation,
    dimension_numbers, **unused_kwargs):
  return binop_dtype_rule(_input_dtype, [_f32, _f32], 'conv_general_dilated',
                          lhs, rhs)

_conv_transpose = lambda spec: (spec[1], spec[0]) + spec[2:]
_conv_sdims = lambda spec: spec[2:]

def _conv_general_dilated_transpose_lhs(
    g, rhs, window_strides, padding, lhs_dilation, rhs_dilation,
    dimension_numbers, lhs_shape, rhs_shape):
  assert type(dimension_numbers) is ConvDimensionNumbers
  lhs_sdims, rhs_sdims, out_sdims = map(_conv_sdims, dimension_numbers)
  lhs_spec, rhs_spec, out_spec = dimension_numbers
  t_rhs_spec = _conv_transpose(rhs_spec)
  trans_dimension_numbers = ConvDimensionNumbers(lhs_spec, t_rhs_spec, out_spec)
  padding = _conv_general_vjp_lhs_padding(
      onp.take(lhs_shape, lhs_sdims), onp.take(rhs_shape, rhs_sdims),
      window_strides, onp.take(g.shape, out_sdims), padding, lhs_dilation,
      rhs_dilation)
  revd_weights = rev(rhs, rhs_sdims)
  return conv_general_dilated(
      g, revd_weights, window_strides=lhs_dilation, padding=padding,
      lhs_dilation=window_strides, rhs_dilation=rhs_dilation,
      dimension_numbers=trans_dimension_numbers)

def _conv_general_dilated_transpose_rhs(
    g, lhs, window_strides, padding, lhs_dilation, rhs_dilation,
    dimension_numbers, lhs_shape, rhs_shape):
  assert type(dimension_numbers) is ConvDimensionNumbers
  lhs_sdims, rhs_sdims, out_sdims = map(_conv_sdims, dimension_numbers)
  lhs_trans, rhs_trans, out_trans = map(_conv_transpose, dimension_numbers)
  trans_dimension_numbers = ConvDimensionNumbers(lhs_trans, out_trans, rhs_trans)
  padding = _conv_general_vjp_rhs_padding(
      onp.take(lhs_shape, lhs_sdims), onp.take(rhs_shape, rhs_sdims),
      window_strides, onp.take(g.shape, out_sdims), padding, lhs_dilation,
      rhs_dilation)
  return conv_general_dilated(
      lhs, g, window_strides=rhs_dilation, padding=padding,
      lhs_dilation=lhs_dilation, rhs_dilation=window_strides,
      dimension_numbers=trans_dimension_numbers)

def _conv_general_dilated_translation_rule(
    c, lhs, rhs, window_strides, padding, lhs_dilation, rhs_dilation,
    dimension_numbers, **unused_kwargs):
  assert type(dimension_numbers) is ConvDimensionNumbers
  dimension_numbers = _conv_general_proto(dimension_numbers)
  return c.ConvGeneralDilated(lhs, rhs, window_strides, padding, lhs_dilation,
                              rhs_dilation, dimension_numbers)

def _conv_general_dilated_batch_rule(
    batched_args, batch_dims, window_strides, padding,
    lhs_dilation, rhs_dilation, dimension_numbers, **unused_kwargs):
  lhs, rhs = batched_args
  lhs_bdim, rhs_bdim = batch_dims
  lhs_dim, rhs_dim, out_dim = dimension_numbers

  if lhs_bdim is not None and rhs_bdim is not None:
    #TODO(#212): use a map construct instead of unrolling.
    lhs = batching.move_dim_to_front(lhs, lhs_bdim)
    rhs = batching.move_dim_to_front(rhs, rhs_bdim)
    outputs = [
        conv_general_dilated(l, r, window_strides, padding,
                             lhs_dilation, rhs_dilation, dimension_numbers)
        for l, r in zip(lhs, rhs)]
    outputs = [reshape(out, (1,) + out.shape) for out in outputs]
    outputs = concatenate(outputs, 0)
    return outputs, 0

  elif lhs_bdim is not None:
    # Currently we don't handle cases where the batch dimension of the
    # convolution isn't the first dimension.
    if lhs_dim[0] != 0 or out_dim[0] != 0:
      raise NotImplementedError

    lhs = batching.move_dim_to_front(lhs, lhs_bdim)
    batched_size = lhs.shape[0]
    n_size = lhs.shape[1]
    lhs = reshape(lhs, (batched_size * n_size,) + lhs.shape[2:])
    outputs = conv_general_dilated(
        lhs, rhs, window_strides, padding,
        lhs_dilation, rhs_dilation, dimension_numbers)
    outputs = reshape(outputs, (batched_size, n_size,) + outputs.shape[1:])

    return outputs, 0
  elif rhs_bdim is not None:
    #TODO(#212): use a map construct instead of unrolling.
    rhs = batching.move_dim_to_front(rhs, rhs_bdim)
    outputs = [
        conv_general_dilated(lhs, x, window_strides, padding,
                                 lhs_dilation, rhs_dilation, dimension_numbers)
        for x in rhs]
    outputs = [reshape(out, (1,) + out.shape) for out in outputs]
    outputs = concatenate(outputs, 0)
    return outputs, 0
conv_general_dilated_p = standard_primitive(
    _conv_general_dilated_shape_rule, _conv_general_dilated_dtype_rule,
    'conv_general_dilated', _conv_general_dilated_translation_rule)
ad.defbilinear(conv_general_dilated_p,
               _conv_general_dilated_transpose_lhs,
               _conv_general_dilated_transpose_rhs)
batching.primitive_batchers[
    conv_general_dilated_p] = _conv_general_dilated_batch_rule

def _dot_shape_rule(lhs, rhs):
  if lhs.ndim == 0 or rhs.ndim == 0:
    msg = "Dot only supports rank 1 or above, got shapes {} and {}."
    raise TypeError(msg.format(lhs.shape, rhs.shape))
  if lhs.ndim > 2 or rhs.ndim > 2:
    msg = "Dot only supports rank 2 or less, got shapes {} and {}."
    raise TypeError(msg.format(lhs.shape, rhs.shape))

  def require(shape_cond):
    if not shape_cond:
      msg = "Incompatible shapes for dot: got {} and {}."
      raise TypeError(msg.format(lhs.shape, rhs.shape))

  if lhs.ndim == rhs.ndim == 1:
    require(lhs.shape == rhs.shape)
    return ()
  elif lhs.ndim == rhs.ndim == 2:
    require(lhs.shape[1] == rhs.shape[0])
    return (lhs.shape[0], rhs.shape[1])
  elif rhs.ndim == 1:
    require(lhs.shape[-1] == rhs.shape[0])
    return lhs.shape[:-1]
  else:
    require(lhs.shape[-1] == rhs.shape[-2])
    return lhs.shape[:-1] + rhs.shape[:-2] + rhs.shape[-1:]

def _dot_transpose_lhs(t, rhs):
  if onp.ndim(t) == onp.ndim(rhs) == 2:
    return dot(t, transpose(rhs, (1, 0)))
  elif onp.ndim(t) == 1 and onp.ndim(rhs) == 2:
    return dot(rhs, t)
  elif onp.ndim(t) == onp.ndim(rhs) == 1:
    return _outer(t, rhs)
  elif onp.ndim(t) == 0 or onp.ndim(rhs) == 0:
    return mul(t, rhs)
  else:
    raise TypeError

def _dot_transpose_rhs(t, lhs):
  if onp.ndim(lhs) == onp.ndim(t) == 2:
    return dot(transpose(lhs, (1, 0)), t)
  elif onp.ndim(lhs) == 2 and onp.ndim(t) == 1:
    return dot(t, lhs)
  elif onp.ndim(t) == onp.ndim(lhs) == 1:
    return _outer(lhs, t)
  elif onp.ndim(t) == 0 or onp.ndim(lhs) == 0:
    return mul(t, lhs)
  else:
    raise TypeError

def _outer(x, y):
  assert onp.ndim(x) == onp.ndim(y) == 1
  return mul(reshape(x, (x.shape[0], 1)), reshape(y, (1, y.shape[0])))

def _dot_batch_rule(batched_args, batch_dims):
  lhs, rhs = batched_args
  lbd, rbd = batch_dims
  T = lambda x: transpose(x, onp.arange(onp.ndim(x))[::-1])

  # in some cases, we can call dot instead of dot_general
  if max(onp.ndim(lhs), onp.ndim(rhs)) <= 2:
    if rbd is None:
      assert lbd in (0, 1)
      if lbd == 0:
        return dot(lhs, rhs), 0
      else:
        return dot(T(rhs), lhs), 1

    if lbd is None:
      assert rbd in (0, 1)
      if rbd == onp.ndim(rhs) - 1:
        return dot(lhs, rhs), 1
      else:
        return dot(rhs, T(lhs)), 0

    assert lbd is not None and rbd is not None
    assert lhs.ndim == rhs.ndim == 2  # dot only supports rank 1 and above
    if lbd != 0:
      batching.move_dim_to_front(lhs, lbd)
    if rbd != 0:
      batching.move_dim_to_front(rhs, rbd)
    return dot_general(lhs, rhs, [((1,), (1,)), ((0,), (0,))])

  if lbd is None:
    assert rbd is not None
    lhs = broadcast(lhs, (rhs.shape[rbd],))
  else:
    lhs = batching.move_dim_to_front(lhs, lbd)
  lhs_batch = (0,)
  lhs_contracting = (onp.ndim(lhs) - 1,)

  if rbd is None:
    assert lbd is not None
    rhs = broadcast(rhs, (lhs.shape[lbd],))
  else:
    rhs = batching.move_dim_to_front(rhs, rbd)
  rhs_batch = (0,)
  rhs_contracting = (onp.arange(1, onp.ndim(rhs))[-2:][0],)

  dim_nums = [(lhs_contracting, rhs_contracting), (lhs_batch, rhs_batch)]
  return dot_general(lhs, rhs, dim_nums), 0

dot_dtype_rule = partial(binop_dtype_rule, _input_dtype, [_num, _num], 'dot')
dot_p = standard_primitive(_dot_shape_rule, dot_dtype_rule, 'dot')
ad.defbilinear(dot_p, _dot_transpose_lhs, _dot_transpose_rhs)
batching.primitive_batchers[dot_p] = _dot_batch_rule


def _dot_general_shape_rule(lhs, rhs, dimension_numbers):
  (lhs_contracting, rhs_contracting), (lhs_batch, rhs_batch) = dimension_numbers
  if len(lhs_batch) != len(rhs_batch):
    msg = ("dot_general requires equal numbers of lhs_batch and rhs_batch "
           "dimensions, got lhs_batch {} and rhs_batch {}.")
    raise TypeError(msg.format(lhs_batch, rhs_batch))
  if not onp.all(onp.equal(lhs_batch, rhs_batch)):
    msg = ("dot_general requires same lhs and rhs batch dimension numbers, "
           "got {} and {}.")
    raise TypeError(msg.format(lhs_batch, rhs_batch))
  lhs_batch_shape = onp.take(lhs.shape, lhs_batch)
  rhs_batch_shape = onp.take(rhs.shape, rhs_batch)
  if not onp.all(onp.equal(lhs_batch_shape, rhs_batch_shape)):
    msg = ("dot_general requires lhs batch dimensions and rhs batch dimensions "
           "to have the same shape, got {} and {}.")
    raise TypeError(msg.format(lhs_batch_shape, rhs_batch_shape))
  if tuple(sorted(lhs_batch)) != tuple(range(len(lhs_batch))):
    msg = ("dot_general requires lhs batch dimensions to precede contracting "
           "and non-contracting dimensions, got lhs_batch {}.")
    raise TypeError(msg.format(lhs_batch))
  if tuple(sorted(rhs_batch)) != tuple(range(len(rhs_batch))):
    msg = ("dot_general requires rhs batch dimensions to precede contracting "
           "and non-contracting dimensions, got rhs_batch {}.")
    raise TypeError(msg.format(rhs_batch))
  if not len(lhs_contracting) == len(rhs_contracting) == 1:
    msg = ("dot_general accepts exactly one lhs_contracting and "
           "rhs_contracting dimension, got {} and {}.")
    raise TypeError(msg.format(lhs_contracting, rhs_contracting))
  lhs_contracting_shape = onp.take(lhs.shape, lhs_contracting)
  rhs_contracting_shape = onp.take(rhs.shape, rhs_contracting)
  if not onp.all(onp.equal(lhs_contracting_shape, rhs_contracting_shape)):
    msg = ("dot_general requires contracting dimensions to have the same "
           "shape, got {} and {}.")
    raise TypeError(msg.format(lhs_contracting_shape, rhs_contracting_shape))
  if lhs.ndim > len(lhs_batch) + len(lhs_contracting) + 1:
    msg = ("dot_general requires either one or zero non-batch non-contracting "
           "lhs dimension, got {}.")
    diff = lhs.ndim - len(lhs_batch) - len(lhs_contracting)
    raise TypeError(msg.format(diff))
  if rhs.ndim > len(rhs_batch) + len(rhs_contracting) + 1:
    msg = ("dot_general requires either one or zero non-batch non-contracting "
           "rhs dimension, got {}.")
    diff = rhs.ndim - len(rhs_batch) - len(rhs_contracting)
    raise TypeError(msg.format(diff))

  batch_shape = tuple(onp.take(lhs.shape, lhs_batch))
  lhs_contract_or_batch = tuple(lhs_contracting) + tuple(lhs_batch)
  lhs_tensored_shape = tuple(onp.delete(lhs.shape, lhs_contract_or_batch))
  rhs_contract_or_batch = tuple(rhs_contracting) + tuple(rhs_batch)
  rhs_tensored_shape = tuple(onp.delete(rhs.shape, rhs_contract_or_batch))
  return batch_shape + lhs_tensored_shape + rhs_tensored_shape


def _dot_general_dtype_rule(lhs, rhs, dimension_numbers):
  return binop_dtype_rule(_input_dtype, [_num, _num], 'dot_general', lhs, rhs)


def _dot_general_transpose_lhs(g, y, dimension_numbers, swap_ans=False):
  (x_contract, y_contract), (x_batch, y_batch) = dimension_numbers
  x_ndim = g.ndim - y.ndim + len(x_batch) + 2 * len(x_contract)
  x_kept = remaining(range(x_ndim), x_contract, x_batch)
  y_kept = remaining(range(y.ndim), y_contract, y_batch)
  if swap_ans:
    ans_batch, ans_y, _ = ranges_like(x_batch, y_kept, x_kept)
  else:
    ans_batch, _, ans_y = ranges_like(x_batch, x_kept, y_kept)
  dims = ((ans_y, y_kept), (ans_batch, y_batch))
  x_contract_sorted_by_y = list(onp.take(x_contract, onp.argsort(y_contract)))
  out_axes = onp.argsort(list(x_batch) + x_kept + x_contract_sorted_by_y)
  return transpose(dot_general(g, y, dims), tuple(out_axes))

def _dot_general_transpose_rhs(g, x, dimension_numbers):
  (x_contract, y_contract), (x_batch, y_batch) = dimension_numbers
  swapped_dimension_numbers = ((y_contract, x_contract), (y_batch, x_batch))
  return _dot_general_transpose_lhs(g, x, swapped_dimension_numbers, True)


def _dot_general_batch_rule(batched_args, batch_dims, dimension_numbers):
  (lhs_contract, rhs_contract), (lhs_batch, rhs_batch) = dimension_numbers
  lhs, rhs = batched_args
  lbd, rbd = batch_dims
  assert lbd is not None or rbd is not None

  if lbd is not None:
    if lbd != 0:
      lhs = batching.move_dim_to_front(lhs, lbd)
      lbd = 0
  else:
    assert rbd is not None
    lhs = broadcast(lhs, (rhs.shape[rbd],))
  lhs_contract = tuple(onp.add(1, lhs_contract))
  lhs_batch = (0,) + tuple(onp.add(1, lhs_batch))

  if rbd is not None:
    if rbd != 0:
      rhs = batching.move_dim_to_front(rhs, rbd)
      rbd = 0
  else:
    assert lbd is not None
    rhs = broadcast(rhs, (lhs.shape[lbd],))
  rhs_contract = tuple(onp.add(1, rhs_contract))
  rhs_batch = (0,) + tuple(onp.add(1, rhs_batch))

  new_dimension_numbers = [(lhs_contract, rhs_contract), (lhs_batch, rhs_batch)]
  batched_out = dot_general(lhs, rhs, new_dimension_numbers)
  return batched_out, 0

dot_general_p = standard_primitive(_dot_general_shape_rule,
                                   _dot_general_dtype_rule, 'dot_general')
ad.defbilinear(dot_general_p,
               _dot_general_transpose_lhs, _dot_general_transpose_rhs)
batching.primitive_batchers[dot_general_p] = _dot_general_batch_rule


def _broadcast_shape_rule(operand, sizes):
  _check_shapelike('broadcast', 'sizes', sizes)
  return tuple(sizes) + operand.shape

def _broadcast_batch_rule(batched_args, batch_dims, sizes):
  operand, = batched_args
  bdim, = batch_dims
  new_bdim = None if bdim is None else bdim + len(sizes)
  return broadcast(operand, sizes), new_bdim

broadcast_p = standard_primitive(
    _broadcast_shape_rule, _input_dtype, 'broadcast')
ad.deflinear(broadcast_p, lambda t, sizes: [_reduce_sum(t, range(len(sizes)))])
batching.primitive_batchers[broadcast_p] = _broadcast_batch_rule


def _broadcast_in_dim_shape_rule(operand, shape, broadcast_dimensions):
  _check_shapelike('broadcast_in_dim', 'shape', shape)
  _check_shapelike('broadcast_in_dim', 'broadcast_dimensions',
                   broadcast_dimensions)
  if operand.ndim != len(broadcast_dimensions):
    msg = ('broadcast_in_dim broadcast_dimensions must have length equal to '
           'operand ndim, got broadcast_dimensions for operand ndim {}.')
    raise TypeError(msg.format(broadcast_dimensions, operand.ndim))
  if not set(broadcast_dimensions).issubset(set(range(len(shape)))):
    msg = ('broadcast_in_dim broadcast_dimensions must be a subset of output '
           'dimensions, got {} for operand ndim {} and shape {}.')
    raise TypeError(msg.format(broadcast_dimensions, operand.ndim, shape))
  return shape

def _broadcast_in_dim_transpose_rule(t, shape, broadcast_dimensions):
  axes = tuple(onp.delete(range(len(shape)), broadcast_dimensions))
  return [_reduce_sum(t, axes)]

def _broadcast_in_dim_batch_rule(batched_args, batch_dims, shape,
                                 broadcast_dimensions):
  operand, = batched_args
  bdim, = batch_dims
  new_shape = list(shape)
  new_shape.insert(bdim, operand.shape[bdim])
  new_broadcast_dimensions = [d if d < bdim else d + 1 for d in broadcast_dimensions]
  new_broadcast_dimensions.insert(bdim, bdim)
  return broadcast_in_dim(operand, new_shape, new_broadcast_dimensions), bdim


broadcast_in_dim_p = standard_primitive(
    _broadcast_in_dim_shape_rule, _input_dtype, 'broadcast_in_dim')
ad.deflinear(broadcast_in_dim_p, _broadcast_in_dim_transpose_rule)
batching.primitive_batchers[broadcast_in_dim_p] = _broadcast_in_dim_batch_rule


def _clamp_shape_rule(min, operand, max):
  if min.shape and min.shape != operand.shape:
    m = "clamp requires min.shape == operand.shape or min.shape == (), got {}."
    raise TypeError(m.format(min.shape))
  if max.shape and max.shape != operand.shape:
    m = "clamp requires max.shape == operand.shape or max.shape == (), got {}."
    raise TypeError(m.format(max.shape))
  return operand.shape

clamp_dtype_rule = partial(binop_dtype_rule, _input_dtype, [_any, _any, _any],
                           'clamp')

clamp_p = standard_primitive(_clamp_shape_rule, clamp_dtype_rule, 'clamp')
ad.defjvp(clamp_p,
          lambda g, min, operand, max:
          select(bitwise_and(gt(min, operand), lt(min, max)),
                 _brcast(g, operand), _zeros(operand)),
          lambda g, min, operand, max:
          select(bitwise_and(gt(operand, min), lt(operand, max)),
                 g, _zeros(operand)),
          lambda g, min, operand, max:
          select(lt(max, operand), _brcast(g, operand), _zeros(operand)))


def _concatenate_shape_rule(*operands, **kwargs):
  dimension = kwargs.pop('dimension')
  if not operands:
    msg = "concatenate expects at least one operand, got 0."
    raise TypeError(msg)
  if not all(isinstance(operand, UnshapedArray) for operand in operands):
    msg = "All objects to concatenate must be arrays, got {}."
    op = next(op for op in operands if not isinstance(op, UnshapedArray))
    raise TypeError(msg.format(type(op)))
  if len(set(operand.ndim for operand in operands)) != 1:
    msg = "Cannot concatenate arrays with different ranks, got {}."
    raise TypeError(msg.format(", ".join(str(o.ndim) for o in operands)))
  shapes = onp.array([operand.shape for operand in operands])
  if not 0 <= dimension < shapes.shape[1]:
    msg = "concatenate dimension out of bounds: dimension {} for shapes {}."
    raise TypeError(msg.format(dimension, ", ".join(map(str, shapes))))
  if not onp.all(onp.delete(shapes[0] == shapes, dimension, axis=1)):
    msg = ("Cannot concatenate arrays with shapes that differ in dimensions "
           "other than the one being concatenated: dimension {} for shapes {}.")
    raise TypeError(msg.format(dimension, ", ".join(map(str, shapes))))

  concat_size = sum(o.shape[dimension] for o in operands)
  ex_shape = operands[0].shape
  return ex_shape[:dimension] + (concat_size,) + ex_shape[dimension+1:]

def _concatenate_dtype_rule(*operands, **kwargs):
  _check_same_dtypes('concatenate', False, *(o.dtype for o in operands))
  return operands[0].dtype

def _concatenate_translation_rule(c, *operands, **kwargs):
  dimension = kwargs.pop('dimension')
  return c.Concatenate(operands, dimension=dimension)

def _concatenate_transpose_rule(t, *operands, **kwargs):
  dimension = kwargs.pop('dimension')
  operand_shapes = kwargs.pop('operand_shapes')

  if t is ad_util.zero:
    return [ad_util.zero if o is None else None for o in operands]
  else:
    limit_points = onp.cumsum([shape[dimension] for shape in operand_shapes])
    starts = onp.zeros((len(operands), t.ndim), dtype=int)
    starts[1:, dimension] = limit_points[:-1]
    limits = onp.tile(t.shape, (len(operands), 1))
    limits[:, dimension] = limit_points

    return [slice(t, start, limit) if o is None else None
            for o, start, limit in zip(operands, starts, limits)]

def _concatenate_batch_rule(batched_args, batch_dims, dimension, operand_shapes):
  size = next(op.shape[bdim] for op, bdim in zip(batched_args, batch_dims)
              if bdim is not None)
  operands = [batching.move_dim_to_front(op, bdim) if bdim is not None
              else broadcast(op, (size,))
              for op, bdim in zip(batched_args, batch_dims)]
  return concatenate(operands, dimension + 1), 0

concatenate_p = standard_primitive(
    _concatenate_shape_rule, _concatenate_dtype_rule, 'concatenate',
    _concatenate_translation_rule)
ad.deflinear(concatenate_p, _concatenate_transpose_rule)
ad.primitive_transposes[concatenate_p] = _concatenate_transpose_rule
batching.primitive_batchers[concatenate_p] = _concatenate_batch_rule


def _pad_shape_rule(operand, padding_value, padding_config):
  if operand.dtype != padding_value.dtype:
    msg = "pad operand and padding_value must be same dtype: got {} and {}."
    raise TypeError(msg.format(operand.dtype, padding_value.dtype))

  lo, hi, interior = zip(*padding_config)
  out_shape = onp.add(onp.add(onp.add(lo, hi), operand.shape),
                      onp.multiply(interior, onp.subtract(operand.shape, 1)))
  return tuple(out_shape)

def _pad_transpose(t, operand, padding_value, padding_config):
  lo, hi, interior = zip(*padding_config)
  if onp.any(onp.less(lo, 0)) or onp.any(onp.less(hi, 0)):
    msg = "pad transpose not implemented for negative padding, got {}."
    raise NotImplementedError(msg.format(padding_config))

  total = lambda x: _reduce_sum(x, list(range(t.ndim)))

  t_op = lambda: slice(t, lo, onp.subtract(t.shape, hi), onp.add(interior, 1))
  t_operand = t_op() if operand is None else None

  if padding_value is None:
    t_operand = t_op() if t_operand is None else t_operand
    t_padv = sub(total(t), total(t_operand))
  else:
    t_padv = None

  return [t_operand, t_padv]

def _pad_batch_rule(batched_args, batch_dims, padding_config):
  operand, padding_value = batched_args
  operand_bdim, padding_value_bdim = batch_dims
  if padding_value_bdim is None:
    assert operand_bdim is not None
    padding_config = list(padding_config)
    padding_config.insert(operand_bdim, (0, 0, 0))
    return pad(operand, padding_value, padding_config), operand_bdim
  else:
    raise NotImplementedError  # loop and stack

pad_p = standard_primitive(_pad_shape_rule, _input_dtype, 'pad')
ad.deflinear(pad_p, _pad_transpose)
ad.primitive_transposes[pad_p] = _pad_transpose
batching.primitive_batchers[pad_p] = _pad_batch_rule


def _reshape_shape_rule(operand, new_sizes, dimensions, **unused_kwargs):
  if not onp.all(onp.greater_equal(new_sizes, 0)):
    msg = 'reshape new_sizes must all be positive, got {}.'
    raise TypeError(msg.format(new_sizes))
  if prod(onp.shape(operand)) != prod(new_sizes):
    msg = 'reshape total size must be unchanged, got new_sizes {} for shape {}.'
    raise TypeError(msg.format(new_sizes, onp.shape(operand)))
  if dimensions is not None:
    if set(dimensions) != set(range(onp.ndim(operand))):
      msg = ('reshape dimensions must be a permutation of operand dimensions, '
             'got dimensions {} for shape {}.')
      raise TypeError(msg.format(dimensions, onp.shape(operand)))
  return tuple(new_sizes)

def _reshape_dtype_rule(operand, new_sizes, dimensions, **unused_kwargs):
  return operand.dtype

def _reshape_translation_rule(c, operand, new_sizes, dimensions, old_sizes):
  del old_sizes  # Unused.
  return c.Reshape(operand, new_sizes=new_sizes, dimensions=dimensions)

def _reshape_transpose_rule(t, new_sizes, dimensions, old_sizes):
  out = reshape(t, old_sizes)
  if dimensions is None:
    return [out]
  else:
    return [transpose(out, onp.argsort(dimensions))]

def _reshape_batch_rule(batched_args, batch_dims, new_sizes, dimensions, **unused):
  operand, = batched_args
  bdim, = batch_dims
  operand = batching.move_dim_to_front(operand, bdim)
  if dimensions is not None:
    raise NotImplementedError  # TODO(mattjj): handle reshape w/ dimensions
    dimensions = (0,) + tuple(onp.add(1, dimensions))
  return reshape(operand, operand.shape[:1] + new_sizes, dimensions), 0

def _reshape_papply_rule(name, vals, axes, new_sizes, dimensions, old_sizes):
  operand, = vals
  axis, = axes

  if dimensions is None:
    # if there is an i such that prod(new_sizes[:i]) == prod(old_sizes[:axis])
    # and new_sizes[i] == old_sizes[axis], then we can maintain sharding.
    # otherwise, it's ambiguous, and we could either gather or just make up a
    # way to rescatter.
    raise NotImplementedError  # TODO
  else:
    raise NotImplementedError  # TODO(mattjj): handle reshape w/ dimensions

<<<<<<< HEAD
reshape_p = standard_primitive(reshape_shape_rule, reshape_dtype_rule,
                               'reshape', reshape_translation_rule)
ad.deflinear(reshape_p, reshape_transpose_rule)
batching.primitive_batchers[reshape_p] = reshape_batch_rule
parallel_interp.papply_primitive_rules[reshape_p] = reshape_papply_rule
=======
reshape_p = standard_primitive(_reshape_shape_rule, _reshape_dtype_rule,
                               'reshape', _reshape_translation_rule)
ad.deflinear(reshape_p, _reshape_transpose_rule)
batching.primitive_batchers[reshape_p] = _reshape_batch_rule
parallel.papply_primitive_rules[reshape_p] = _reshape_papply_rule
>>>>>>> c935bba3


def _rev_shape_rule(operand, dimensions):
  _check_shapelike('rev', 'dimensions', dimensions)
  if len(set(dimensions)) != len(dimensions):
    msg = 'rev dimensions must be unique, got {}.'
    raise TypeError(msg.format(dimensions))
  if not _max(dimensions) < operand.ndim:
    msg = ('rev dimensions must all be less than operand ndim, got dimensions '
           '{} for operand ndim {}.')
    raise TypeError(msg.format(dimensions, operand.ndim))
  return operand.shape

def _rev_batch_rule(batched_args, batch_dims, dimensions):
  operand, = batched_args
  bdim, = batch_dims
  new_dimensions = [i + 1 if i >= bdim else i for i in dimensions]
  return rev(operand, new_dimensions), bdim

rev_p = standard_primitive(_rev_shape_rule, _input_dtype, 'rev')
ad.deflinear(rev_p, lambda t, dimensions: [rev(t, dimensions)])
batching.primitive_batchers[rev_p] = _rev_batch_rule


def _transpose_shape_rule(operand, permutation):
  if not isinstance(permutation, (tuple, list, onp.ndarray)):
    msg = "transpose permutation must be a tuple/list/ndarray, got {}."
    raise TypeError(msg.format(type(permutation)))
  if tuple(sorted(permutation)) != tuple(range(operand.ndim)):
    msg = ("transpose permutation isn't a permutation of operand dimensions, "
           "got permutation {} for operand shape {}.")
    raise TypeError(msg.format(permutation, operand.shape))
  return tuple(onp.take(operand.shape, permutation))

def _transpose_batch_rule(batched_args, batch_dims, permutation):
  operand, = batched_args
  bdim, = batch_dims
  perm = tuple(onp.insert(onp.add(permutation, 1), bdim, 0))
  return transpose(operand, perm), 0

<<<<<<< HEAD
def transpose_papply(name, vals, dims, permutation):
  x, = vals
  xdim, = dims
  return transpose(x, permutation), permutation[xdim]

transpose_p = standard_primitive(transpose_shape_rule, _input_dtype,
                                 'transpose')
ad.deflinear(transpose_p,
             lambda t, permutation: [transpose(t, onp.argsort(permutation))])
batching.primitive_batchers[transpose_p] = transpose_batch_rule
parallel_interp.papply_primitive_rules[transpose_p] = transpose_papply
=======
transpose_p = standard_primitive(_transpose_shape_rule, _input_dtype,
                                 'transpose')
ad.deflinear(transpose_p,
             lambda t, permutation: [transpose(t, onp.argsort(permutation))])
batching.primitive_batchers[transpose_p] = _transpose_batch_rule
>>>>>>> c935bba3


def _select_shape_rule(pred, on_true, on_false):
  if on_true.shape != on_false.shape:
    msg = "select on_true and on_false must have the same shape, got {} and {}."
    raise TypeError(msg.format(on_true.shape, on_false.shape))
  if pred.shape and pred.shape != on_true.shape:
    msg = ("select pred must be scalar or have the same shape as on_true and "
           "on_false, got pred shape {} for on_true and on_false of shape {}.")
    raise TypeError(msg.format(pred.shape, on_true.shape))
  return on_true.shape

def _select_dtype_rule(pred, on_true, on_false):
  _check_same_dtypes("select", False, on_true.dtype, on_false.dtype)
  if not onp.issubdtype(pred.dtype, onp.bool_):
    msg = "select pred must be boolean type, got {}."
    raise TypeError(msg.format(pred.dtype))
  return on_true.dtype

def _select_transpose_rule(t, pred, on_true, on_false):
  assert pred is not None
  if t is ad_util.zero:
    return [None,
            ad_util.zero if on_true is None else None,
            ad_util.zero if on_false is None else None]
  else:
    zeros = full_like(t, 0)
    return [None,
            select(pred, t, zeros) if on_true is None else None,
            select(pred, zeros, t) if on_false is None else None]

def _select_batch_rule(batched_args, batch_dims, **unused_kwargs):
  pred, on_true, on_false, = batched_args
  pred_bdim, ot_bdim, of_bdim = batch_dims
  size = next(x.shape[i] for x, i in zip(batched_args, batch_dims)
              if i is not None)

  # avoid transposes and some broadcasts in special cases
  if pred_bdim == ot_bdim == of_bdim:
    if onp.shape(pred) == onp.shape(on_true):
      return select(pred, on_true, on_false), pred_bdim
    else:
      # vmapped function had a scalar pred with nonscalar args
      assert onp.ndim(pred) == 1
      pred = broadcast_in_dim(pred, on_true.shape, [pred_bdim])
      return select(pred, on_true, on_false), pred_bdim
  elif onp.ndim(pred) == 0 and ot_bdim is not None and of_bdim is not None:
    if ot_bdim == of_bdim:
      return select(pred, on_true, on_false), ot_bdim
    else:
      assert onp.shape(on_true) == onp.shape(on_false)
      on_false = batching.moveaxis(size, ot_bdim, of_bdim, on_false)
      return select(pred, on_true, on_false), ot_bdim

  pred = batching.bdim_at_front(pred, pred_bdim, size, force_broadcast=True)
  on_true = batching.bdim_at_front(on_true, ot_bdim, size, force_broadcast=True)
  on_false = batching.bdim_at_front(on_false, of_bdim, size, force_broadcast=True)
  assert onp.shape(on_true) == onp.shape(on_false)
  if 0 < onp.ndim(pred) < onp.ndim(on_true):
    # vmapped function had a scalar pred with nonscalar args
    assert onp.ndim(pred) == 1
    pred = broadcast_in_dim(pred, on_true.shape, [0])
  return select(pred, on_true, on_false), 0

select_p = standard_primitive(_select_shape_rule, _select_dtype_rule, 'select')
ad.defjvp(select_p,
          None,
          lambda g, b, x, y: select(b, g, _zeros(g)),
          lambda g, b, x, y: select(b, _zeros(g), g))
ad.primitive_transposes[select_p] = _select_transpose_rule
batching.primitive_batchers[select_p] = _select_batch_rule

def _slice_shape_rule(operand, start_indices, limit_indices, strides,
                      operand_shape):
  _check_shapelike("slice", "start_indices", start_indices)
  _check_shapelike("slice", "limit_indices", limit_indices)
  if operand.ndim != len(start_indices):
    msg = ("slice start_indices must have length equal to the number of "
           "dimensions of the operand, got indices {} for operand shape {}.")
    raise TypeError(msg.format(start_indices, operand.shape))
  if len(start_indices) != len(limit_indices):
    msg = ("slice limit_indices must have the same length as start_indices, "
           "got start_inidices {} and limit_indices {}.")
    raise TypeError(msg.format(start_indices, limit_indices))
  if not onp.all(onp.less_equal(limit_indices, operand.shape)):
    msg = ("slice limit_indices must be less than or equal to operand shape, "
           "got limit_indices {} for operand shape {}.")
    raise TypeError(msg.format(limit_indices, operand.shape))
  if not onp.all(onp.greater_equal(start_indices, 0)):
    msg = ("slice start_indices must be greater than or equal to zero, "
           "got start_indices of {}.")
    raise TypeError(msg.format(start_indices))
  if not onp.all(onp.greater_equal(limit_indices, start_indices)):
    msg = ("slice limit_indices must be greater than or equal to start_indices,"
           " got start_indices {} and limit_indices {}.")
    raise TypeError(msg.format(start_indices, limit_indices))
  if strides is None:
    strides = onp.ones(operand.ndim, onp.int32)
  else:
    _check_shapelike("slice", "strides", strides)
    if len(strides) != operand.ndim:
      msg = ("slice strides must have length equal to the number of dimensions "
             "of the operand, got strides {} for operand shape {}.")
      raise TypeError(msg.format(strides, operand.shape))
    if not onp.all(onp.greater(strides, 0)):
      msg = "slice strides must be positive, got {}"
      raise TypeError(msg.format(strides))

  result_shape = onp.floor_divide(
      onp.add(onp.subtract(limit_indices, start_indices), strides) - 1, strides)
  return tuple(result_shape)

def _slice_translation_rule(c, operand, start_indices, limit_indices, strides,
                            operand_shape):
  return c.Slice(operand, start_indices, limit_indices, strides)

def _slice_transpose_rule(t, start_indices, limit_indices, strides,
                          operand_shape):
  if strides is None or onp.all(onp.equal(strides, 1)):
    pads = zip(start_indices, onp.subtract(operand_shape, limit_indices),
               (0,) * len(start_indices))
  else:
    real_limits = onp.add(onp.add(start_indices, 1),
                          onp.multiply(onp.subtract(t.shape, 1), strides))
    pads = zip(start_indices, onp.subtract(operand_shape, real_limits),
               onp.subtract(strides, 1))
  result = pad(t, _const(t, 0), pads)
  assert result.shape == operand_shape
  return [result]

def _slice_batching_rule(batched_args, batch_dims, start_indices, limit_indices,
                         strides, **unused_kwargs):
  operand, = batched_args
  bdim, = batch_dims

  new_start_indices = list(start_indices)
  new_start_indices.insert(bdim, 0)

  new_limit_indices = list(limit_indices)
  new_limit_indices.insert(bdim, operand.shape[bdim])

  if strides is None:
    new_strides = None
  else:
    new_strides = list(strides)
    new_strides.insert(bdim, 1)

  out = slice(operand, new_start_indices, new_limit_indices, new_strides)
  return out, bdim

slice_p = standard_primitive(_slice_shape_rule, _input_dtype, 'slice',
                             _slice_translation_rule)
ad.deflinear(slice_p, _slice_transpose_rule)
batching.primitive_batchers[slice_p] = _slice_batching_rule


def _dynamic_slice_shape_rule(operand, start_indices, slice_sizes,
                              operand_shape):
  if operand.ndim != len(start_indices):
    msg = ("dynamic_slice start_indices must have length equal to the number "
           "of dimensions of the operand, got indices {} for operand shape {}.")
    raise TypeError(msg.format(start_indices, operand.shape))
  if len(start_indices) != len(slice_sizes):
    msg = ("dynamic_slice slice_sizes must have the same length as "
           "start_indices, got start_inidices length {} and slice_sizes {}.")
    raise TypeError(msg.format(len(start_indices), slice_sizes))
  if not onp.all(onp.less_equal(slice_sizes, operand.shape)):
    msg = ("slice slice_sizes must be less than or equal to operand shape, "
           "got slice_sizes {} for operand shape {}.")
    raise TypeError(msg.format(slice_sizes, operand.shape))
  if not onp.all(onp.greater_equal(slice_sizes, 0)):
    msg = ("slice slice_sizes must be greater than or equal to zero, "
           "got slice_sizes of {}.")
    raise TypeError(msg.format(slice_sizes))
  return tuple(slice_sizes)

def _dynamic_slice_translation_rule(c, operand, start_indices, slice_sizes,
                                    operand_shape):
  return c.DynamicSlice(operand, start_indices, slice_sizes)

def _dynamic_slice_jvp_rule(g, operand, start_indices, slice_sizes,
                            operand_shape):
  return dynamic_slice(g, start_indices, slice_sizes)

def _dynamic_slice_transpose_rule(t, operand, start_indices, slice_sizes,
                                  operand_shape):
  assert operand is None
  zeros = broadcast(_const(t, 0), operand_shape)
  return [dynamic_update_slice(zeros, t, start_indices), ad_util.zero]

def _dynamic_slice_batching_rule(batched_args, batch_dims, slice_sizes,
                                 **unused_kwargs):
  operand, start_indices = batched_args
  op_bdim, idx_bdim = batch_dims

  if idx_bdim is None:
    new_start_indices = concatenate(
        [start_indices[:op_bdim], _zeros(start_indices, shape=(1,)),
         start_indices[op_bdim:]], 0)
    new_slice_sizes = list(slice_sizes)
    new_slice_sizes.insert(op_bdim, operand.shape[op_bdim])
    out = dynamic_slice(operand, new_start_indices, new_slice_sizes)
    return out, op_bdim
  else:
    # TODO(mattjj): add support for Gather HLO, use it here
    start_indices = batching.bdim_at_front(start_indices, idx_bdim)
    if op_bdim is None:
      out = concatenate([dynamic_slice(operand, idx, slice_sizes)
                         for idx in start_indices], 0)
    else:
      operand = batching.bdim_at_front(operand, op_bdim)
      out = concatenate([dynamic_slice(op, idx, slice_sizes)
                         for op, idx in zip(operand, start_indices)], 0)
    return out, 0

dynamic_slice_p = standard_primitive(
    _dynamic_slice_shape_rule, _input_dtype, 'dynamic_slice',
    _dynamic_slice_translation_rule)
ad.defjvp(dynamic_slice_p, _dynamic_slice_jvp_rule, None)
ad.primitive_transposes[dynamic_slice_p] = _dynamic_slice_transpose_rule
batching.primitive_batchers[dynamic_slice_p] = _dynamic_slice_batching_rule


def _dynamic_update_slice_shape_rule(operand, update, start_indices,
                                     update_shape):
  if operand.ndim != update.ndim:
    msg = ("dynamic_update_slice update must have the same rank as operand, "
           "got update shape {} for operand shape {}.")
    raise TypeError(msg.format(update.shape, operand.shape))
  if operand.ndim != len(start_indices):
    msg = ("dynamic_update_slice start_indices must have length equal to the "
           "rank of operand, got indices {} for operand shape {}.")
    raise TypeError(msg.format(start_indices, operand.shape))
  if not onp.all(onp.less_equal(update.shape, operand.shape)):
    msg = ("dynamic_update_slice update shape must be smaller than operand "
           "shape, got update shape {} for operand shape {}.")
    raise TypeError(msg.format(update.shape, operand.shape))
  return operand.shape

def _dynamic_update_slice_dtype_rule(operand, update, start_indices,
                                     update_shape):
  _check_same_dtypes("dynamic_update_slice", False, operand.dtype, update.dtype)
  return operand.dtype

def _dynamic_update_slice_jvp(primals, tangents, update_shape):
  operand, update, start_indices = primals
  g_operand, g_update, g_start_indices = tangents
  assert g_start_indices is ad_util.zero
  val_out = dynamic_update_slice(operand, update, start_indices)
  if g_operand is ad_util.zero and g_update is ad_util.zero:
    tangent_out = ad_util.zero
  else:
    g_operand = ad.instantiate_zeros(operand, g_operand)
    g_update = ad.instantiate_zeros(update, g_update)
    tangent_out = dynamic_update_slice(g_operand, g_update, start_indices)
  return val_out, tangent_out

def _dynamic_update_slice_transpose_rule(t, operand, update, start_indices,
                                         update_shape):
  assert start_indices is not None
  dus = dynamic_update_slice
  ds = dynamic_slice
  zeros = _zeros(t, shape=update_shape)
  operand_t = dus(t, zeros, start_indices) if operand is None else None
  update_t = ds(t, start_indices, update_shape) if update is None else None
  return [operand_t, update_t, None]

def _dynamic_update_slice_translation_rule(c, operand, update, start_indices,
                                           update_shape):
  return c.DynamicUpdateSlice(operand, update, start_indices)

dynamic_update_slice_p = standard_primitive(
    _dynamic_update_slice_shape_rule, _dynamic_update_slice_dtype_rule,
    'dynamic_update_slice', _dynamic_update_slice_translation_rule)
ad.primitive_jvps[dynamic_update_slice_p] = _dynamic_update_slice_jvp
ad.primitive_transposes[dynamic_update_slice_p] = \
    _dynamic_update_slice_transpose_rule



GatherDimensionNumbers = collections.namedtuple(
    "GatherDimensionNumbers",
    ["offset_dims", "collapsed_slice_dims", "start_index_map",
     "index_vector_dim"])

def _gather_dimensions_proto(dimension_numbers):
  assert type(dimension_numbers) is GatherDimensionNumbers
  proto = xla_bridge.xla_data_pb2.GatherDimensionNumbers()
  proto.offset_dims.extend(dimension_numbers.offset_dims)
  proto.collapsed_slice_dims.extend(dimension_numbers.collapsed_slice_dims)
  proto.start_index_map.extend(dimension_numbers.start_index_map)
  proto.index_vector_dim = dimension_numbers.index_vector_dim
  return proto

def _gather_dtype_rule(operand, start_indices, **kwargs):
  if not onp.issubdtype(start_indices.dtype, onp.integer):
    raise ValueError("start_indices must have an integer type")
  return xla_bridge.canonicalize_dtype(operand.dtype)

def _gather_shape_rule(operand, start_indices, dimension_numbers, slice_sizes,
                       operand_shape):
  assert operand.shape == operand_shape
  if len(operand_shape) != len(slice_sizes):
    msg = ("slice_sizes must have rank equal to the gather operand; "
          "operand.shape={}, slice_sizes={}".format(operand_shape, slice_sizes))
    raise ValueError(msg)
  expanded_start_indices_shape = list(start_indices.shape)
  if len(expanded_start_indices_shape) == dimension_numbers.index_vector_dim:
    expanded_start_indices_shape.append(1)
  result_rank = len(dimension_numbers.offset_dims)
  result_rank += len(expanded_start_indices_shape) - 1
  output_shape = []
  offset_dims_seen = 0
  gather_dims_seen = 0
  for i in xrange(result_rank):
    if i in dimension_numbers.offset_dims:
      while offset_dims_seen in dimension_numbers.collapsed_slice_dims:
        offset_dims_seen += 1
      output_shape.append(slice_sizes[offset_dims_seen])
      offset_dims_seen += 1
    else:
      if gather_dims_seen == dimension_numbers.index_vector_dim:
        gather_dims_seen += 1
      output_shape.append(expanded_start_indices_shape[gather_dims_seen])
      gather_dims_seen += 1
  return tuple(output_shape)

def _gather_translation_rule(c, operand, start_indices, dimension_numbers,
                             slice_sizes, operand_shape):
  return c.Gather(operand, start_indices,
                  _gather_dimensions_proto(dimension_numbers), slice_sizes)

def _gather_jvp_rule(g, operand, start_indices, dimension_numbers, slice_sizes,
                     operand_shape):
  return gather(g, start_indices, dimension_numbers, slice_sizes)

def _gather_transpose_rule(t, operand, start_indices, dimension_numbers,
                          slice_sizes, operand_shape):
  assert operand is None
  if t is ad_util.zero:
    return [ad_util.zero, ad_util.zero]
  zeros = broadcast(_const(t, 0), operand_shape)
  scatter_dnums = ScatterDimensionNumbers(
    update_window_dims=dimension_numbers.offset_dims,
    inserted_window_dims=dimension_numbers.collapsed_slice_dims,
    scatter_dims_to_operand_dims=dimension_numbers.start_index_map,
    index_vector_dim=dimension_numbers.index_vector_dim)
  return [scatter_add(zeros, start_indices, t, scatter_dnums), ad_util.zero]


gather_p = standard_primitive(
    _gather_shape_rule, _gather_dtype_rule, 'gather',
    _gather_translation_rule)
ad.defjvp(gather_p, _gather_jvp_rule, None)
ad.primitive_transposes[gather_p] = _gather_transpose_rule


ScatterDimensionNumbers = collections.namedtuple(
    "ScatterDimensionNumbers",
    ["update_window_dims", "inserted_window_dims",
     "scatter_dims_to_operand_dims", "index_vector_dim"])

def _scatter_dimensions_proto(dimension_numbers):
  assert type(dimension_numbers) is ScatterDimensionNumbers
  proto = xla_bridge.xla_data_pb2.ScatterDimensionNumbers()
  proto.update_window_dims.extend(dimension_numbers.update_window_dims)
  proto.inserted_window_dims.extend(dimension_numbers.inserted_window_dims)
  proto.scatter_dims_to_operand_dims.extend(
      dimension_numbers.scatter_dims_to_operand_dims)
  proto.index_vector_dim = dimension_numbers.index_vector_dim
  return proto

def _scatter_dtype_rule(operand, scatter_indices, updates, **kwargs):
  if not onp.issubdtype(scatter_indices.dtype, onp.integer):
    raise ValueError("start_indices must have an integer type")
  _check_same_dtypes("scatter", False, operand.dtype, updates.dtype)
  return xla_bridge.canonicalize_dtype(operand.dtype)

def _scatter_shape_rule(operand, scatter_indices, updates, **kwargs):
  return operand.shape

def _scatter_translation_rule(c, operand, scatter_indices, updates,
                              update_jaxpr, update_consts, dimension_numbers,
                              updates_shape):
  dtype = c.GetShape(operand).numpy_dtype()
  init_value = c.Constant(onp.array(0, dtype))
  update_computation = _reduction_computation(
      c, update_jaxpr, update_consts, init_value)
  return c.Scatter(operand, scatter_indices, updates, update_computation,
                  _scatter_dimensions_proto(dimension_numbers))

def _scatter_jvp(primals, tangents, update_jaxpr, update_consts,
                 dimension_numbers, updates_shape):
  operand, scatter_indices, updates = primals
  g_operand, g_scatter_indices, g_updates = tangents
  assert g_scatter_indices is ad_util.zero
  val_out = scatter_p.bind(
      operand, scatter_indices, updates, update_jaxpr=update_jaxpr,
      update_consts=update_consts, dimension_numbers=dimension_numbers,
      updates_shape=updates_shape)
  if g_operand is ad_util.zero and g_updates is ad_util.zero:
    tangent_out = ad_util.zero
  else:
    g_operand = ad.instantiate_zeros(operand, g_operand)
    g_updates = ad.instantiate_zeros(updates, g_updates)
    tangent_out = scatter_p.bind(
        g_operand, scatter_indices, g_updates, update_jaxpr=update_jaxpr,
        update_consts=update_consts, dimension_numbers=dimension_numbers,
        updates_shape=updates_shape)
  return val_out, tangent_out


def _scatter_transpose_rule(t, operand, scatter_indices, updates,
                            update_jaxpr, update_consts, dimension_numbers,
                            updates_shape):
  assert scatter_indices is not None
  operand_t = update_t = None
  if operand is None:
    operand_t = t

  if updates is None:
    gather_dnums = GatherDimensionNumbers(
      offset_dims=dimension_numbers.update_window_dims,
      collapsed_slice_dims=dimension_numbers.inserted_window_dims,
      start_index_map=dimension_numbers.scatter_dims_to_operand_dims,
      index_vector_dim=dimension_numbers.index_vector_dim)
    slice_sizes = []
    pos = 0
    for i in xrange(len(t.shape)):
      if i in dimension_numbers.inserted_window_dims:
        slice_sizes.append(1)
      else:
        slice_sizes.append(updates_shape[dimension_numbers.update_window_dims[pos]])
        pos += 1
    update_t = gather(t, scatter_indices, dimension_numbers=gather_dnums,
                      slice_sizes=slice_sizes)
  return [operand_t, None, update_t]


scatter_p = standard_primitive(
    _scatter_shape_rule, _scatter_dtype_rule, 'scatter-add',
    _scatter_translation_rule)
ad.primitive_jvps[scatter_p] = _scatter_jvp
ad.primitive_transposes[scatter_p] = _scatter_transpose_rule


def _reduce_shape_rule(operand, init_value, computation, jaxpr, consts, dimensions):
  return tuple(onp.delete(operand.shape, dimensions))

def _reduce_translation_rule(c, operand, init_value, computation, jaxpr, consts, dimensions):
  xla_computation = _reduction_computation(c, jaxpr, consts, init_value)
  return c.Reduce(operand, init_value, xla_computation, dimensions)

def _reduce_batch_rule(batched_args, batch_dims, computation, jaxpr, consts, dimensions):
  operand, init_value = batched_args
  operand_bdim, init_value_bdim = batch_dims
  if init_value_bdim is None:
    assert operand_bdim is not None
    new_dimensions = [d + bool(d >= operand_bdim) for d in dimensions]
    new_operand_bdim = operand_bdim - onp.sum(onp.less(dimensions, operand_bdim))
    return reduce(operand, init_value, computation, new_dimensions), new_operand_bdim
  else:
    raise NotImplementedError  # loop and stack

def _reduction_computation(c, jaxpr, consts, init_value):
  shape = c.GetShape(init_value)
  return xla.jaxpr_computation(jaxpr, consts, (), shape, shape)

reduce_p = standard_primitive(_reduce_shape_rule, _input_dtype, 'reduce',
                              _reduce_translation_rule)
# batching.primitive_batchers[reduce_p] = _reduce_batch_rule  # TODO(mattjj): test


def _reduce_sum_shape_rule(operand, axes, input_shape):
  assert operand.shape == input_shape, ('{} != {}'
                                        .format(operand.shape, input_shape))
  return tuple(onp.delete(operand.shape, axes))

def _reduce_sum_translation_rule(c, operand, axes, input_shape):
  dtype = c.GetShape(operand).numpy_dtype()
  scalar = xla_bridge.Shape.array_shape(dtype, ())
  return c.Reduce(operand, c.Constant(onp.array(0, dtype)),
                  xla.primitive_computation(add_p, scalar, scalar),
                  axes)

def _reduce_sum_transpose_rule(cotangent, input_shape, axes):
  broadcast_dimensions = tuple(onp.delete(onp.arange(len(input_shape)), axes))
  result = broadcast_in_dim(cotangent, input_shape, broadcast_dimensions)
  assert result.shape == input_shape
  return [result]

reduce_sum_p = standard_primitive(_reduce_sum_shape_rule, _input_dtype,
                                  'reduce_sum', _reduce_sum_translation_rule)
ad.deflinear(reduce_sum_p, _reduce_sum_transpose_rule)
batching.defreducer(reduce_sum_p)
<<<<<<< HEAD
parallel_interp.defreducer(reduce_sum_p, parallel.psum_p)
=======
>>>>>>> c935bba3


def _reduce_chooser_shape_rule(operand, axes):
  return tuple(onp.delete(operand.shape, axes))

def _reduce_chooser_translation_rule(prim, identity, c, operand, axes):
  dtype = c.GetShape(operand).numpy_dtype()
  scalar = xla_bridge.Shape.array_shape(dtype, ())
  return c.Reduce(operand, c.Constant(identity(dtype)),
                  xla.primitive_computation(prim, scalar, scalar), axes)

def _reduce_chooser_jvp_rule(g, ans, operand, axes):
  # TODO(mattjj): an alternative is to use variadic reduce to compute the chosen
  # locations in a single pass (rather than comparing equality) and use a
  # gather, and/or even push along the chosen elements of g (b/112040122)
  shape = [1 if i in axes else d for i, d in enumerate(operand.shape)]
  location_indicators = convert_element_type(
      _eq_meet(operand, reshape(ans, shape)), g.dtype)
  counts = _reduce_sum(location_indicators, axes)
  return div(_reduce_sum(mul(g, location_indicators), axes), counts)

_reduce_max_translation_rule = partial(_reduce_chooser_translation_rule, max_p,
                                       _get_max_identity)
reduce_max_p = standard_primitive(_reduce_chooser_shape_rule, _input_dtype,
                                  'reduce_max', _reduce_max_translation_rule)
ad.defjvp2(reduce_max_p, _reduce_chooser_jvp_rule)
batching.defreducer(reduce_max_p)


_reduce_min_translation_rule = partial(
    _reduce_chooser_translation_rule, min_p, _get_min_identity)
reduce_min_p = standard_primitive(_reduce_chooser_shape_rule, _input_dtype,
                                  'reduce_min', _reduce_min_translation_rule)
ad.defjvp2(reduce_min_p, _reduce_chooser_jvp_rule)
batching.defreducer(reduce_min_p)


def _reduce_logical_shape_rule(operand, axes):
  if operand.dtype != onp.bool_:
    msg = "logical reduction requires operand dtype bool, got {}."
    raise TypeError(msg.format(operand.dtype))
  return tuple(onp.delete(operand.shape, axes))

def _reduce_logical_translation_rule(prim, identity, c, operand, axes):
  scalar = xla_bridge.Shape.array_shape(onp.bool_, ())
  return c.Reduce(operand, c.Constant(identity(onp.bool_)),
                  xla.primitive_computation(prim, scalar, scalar), axes)

_reduce_or_translation_rule = partial(_reduce_logical_translation_rule,
                                      or_p, _get_max_identity)
reduce_or_p = standard_primitive(_reduce_logical_shape_rule, _fixed_dtype(onp.bool_),
                                 'reduce_or', _reduce_or_translation_rule)
batching.defreducer(reduce_or_p)


_reduce_and_translation_rule = partial(_reduce_logical_translation_rule,
                                       and_p, _get_min_identity)
reduce_and_p = standard_primitive(_reduce_logical_shape_rule, _fixed_dtype(onp.bool_),
                                 'reduce_and', _reduce_and_translation_rule)
batching.defreducer(reduce_and_p)


def _reduce_window_shape_rule(operand, init_value, jaxpr, consts,
                              window_dimensions, window_strides, padding):
  if operand.dtype != init_value.dtype:
    msg = ("reduce_window got inconsistent dtypes for operand and init_value: "
           " got operand dtype {} and init_value dtype {}.")
    raise TypeError(msg.format(operand.dtype, init_value.dtype))
  return _common_reduce_window_shape_rule(operand, window_dimensions,
                                         window_strides, padding)

def _reduce_window_translation_rule(c, operand, init_value, jaxpr, consts,
                                    window_dimensions, window_strides, padding):
  xla_computation = _reduction_computation(c, jaxpr, consts, init_value)
  return c.ReduceWindow(operand, init_value, xla_computation, window_dimensions,
                        window_strides, padding)

reduce_window_p = standard_primitive(
    _reduce_window_shape_rule, _input_dtype, 'reduce_window',
    _reduce_window_translation_rule)


def _reduce_window_sum_shape_rule(operand, window_dimensions, window_strides,
                                  padding, input_shape):
  return _common_reduce_window_shape_rule(operand, window_dimensions,
                                         window_strides, padding)

def _reduce_window_sum_translation_rule(c, operand, window_dimensions,
                                        window_strides, padding, input_shape):
  dtype = c.GetShape(operand).numpy_dtype()
  scalar = xla_bridge.Shape.array_shape(dtype, ())
  return c.ReduceWindow(operand, c.Constant(onp.array(0, dtype)),
                        xla.primitive_computation(add_p, scalar, scalar),
                        window_dimensions, window_strides, padding)

def _reduce_window_sum_transpose_rule(cotangent, window_dimensions,
                                      window_strides, padding, input_shape):
  in_pads = padtype_to_pads(input_shape, window_dimensions, window_strides,
                            padding)
  ones = [1] * len(input_shape)
  pads = _conv_general_vjp_lhs_padding(
      input_shape, window_dimensions, window_strides, cotangent.shape, in_pads,
      ones, ones)
  padding_config = [(lo, hi, stride - 1)
                    for (lo, hi), stride in zip(pads, window_strides)]
  pad_cotangent = pad(cotangent, _zero(cotangent), padding_config)
  result = _reduce_window_sum(pad_cotangent, window_dimensions, ones,
                              xla_bridge.get_xla_client().PaddingType.VALID)
  assert result.shape == input_shape
  return [result]

def _reduce_window_sum_batch_rule(
    batched_args, bdims, window_dimensions, window_strides, padding, **kwargs):
  operand, = batched_args
  bdim, = bdims

  if bdim is not None:
    window_dimensions = \
        window_dimensions[:bdim] + (1,) + window_dimensions[bdim:]
    window_strides = window_strides[:bdim] + (1,) + window_strides[bdim:]

  oprand = _reduce_window_sum(
      operand, window_dimensions, window_strides, padding)

  return oprand, 0

reduce_window_sum_p = standard_primitive(
    _reduce_window_sum_shape_rule, _input_dtype, 'reduce_window_sum',
    _reduce_window_sum_translation_rule)
ad.deflinear(reduce_window_sum_p, _reduce_window_sum_transpose_rule)
batching.primitive_batchers[reduce_window_sum_p] = _reduce_window_sum_batch_rule

def _reduce_window_chooser_translation_rule(
    prim, identity, c, operand, window_dimensions, window_strides, padding):
  dtype = c.GetShape(operand).numpy_dtype()
  scalar = xla_bridge.Shape.array_shape(dtype, ())
  return c.ReduceWindow(operand, c.Constant(identity(dtype)),
                        xla.primitive_computation(prim, scalar, scalar),
                        window_dimensions, window_strides, padding)

def _reduce_window_chooser_jvp_rule(prim, g, operand, window_dimensions,
                                    window_strides, padding):
  assert prim is max_p or prim is min_p
  select_prim = ge_p if prim is max_p else le_p
  return _select_and_gather_add(g, operand, select_prim, window_dimensions,
                                window_strides, padding)


def _common_reduce_window_shape_rule(operand, window_dimensions, window_strides,
                                     padding):
  _check_shapelike("reduce_window", "window_dimensions", window_dimensions)
  _check_shapelike("reduce_window", "window_strides", window_strides)
  if operand.ndim != len(window_dimensions):
    msg = ("reduce_window got the wrong number of window_dimensions for "
           "operand: got operand shape {} with window_dimensions {}.")
    raise TypeError(msg.format(operand.shape, window_dimensions))
  if len(window_strides) != len(window_dimensions):
    msg = ("reduce_window got inconsistent window_strides and "
           "window_dimensions: got window_strides {} and window_dimensions {}.")
    raise TypeError(msg.format(window_strides, window_dimensions))

  return reduce_window_shape_tuple(operand.shape, window_dimensions,
                                   window_strides, padding)

def reduce_window_shape_tuple(operand_shape, window_dimensions, window_strides,
                              padding):
  pads = padtype_to_pads(operand_shape, window_dimensions, window_strides, padding)
  operand_padded = onp.add(operand_shape, onp.add(*zip(*pads)))
  t = onp.floor_divide(
      onp.subtract(operand_padded, window_dimensions), window_strides) + 1
  return tuple(t)

def _reduce_window_max_batch_rule(
    batched_args, bdims, window_dimensions, window_strides, padding, **kwargs):
  operand, = batched_args
  bdim, = bdims

  if bdim is not None:
    window_dimensions = \
        window_dimensions[:bdim] + (1,) + window_dimensions[bdim:]
    window_strides = window_strides[:bdim] + (1,) + window_strides[bdim:]

  operand = _reduce_window_max(
      operand, window_dimensions, window_strides, padding)

  return operand, 0

_reduce_window_max_translation_rule = partial(
    _reduce_window_chooser_translation_rule, max_p, _get_max_identity)
reduce_window_max_p = standard_primitive(
    _common_reduce_window_shape_rule, _input_dtype, 'reduce_window_max',
    _reduce_window_max_translation_rule)
ad.defjvp(reduce_window_max_p, partial(_reduce_window_chooser_jvp_rule, max_p))
batching.primitive_batchers[reduce_window_max_p] = _reduce_window_max_batch_rule

_reduce_window_min_translation_rule = partial(
    _reduce_window_chooser_translation_rule, min_p, _get_min_identity)
reduce_window_min_p = standard_primitive(
    _common_reduce_window_shape_rule, _input_dtype, 'reduce_window_min',
    _reduce_window_min_translation_rule)
ad.defjvp(reduce_window_min_p, partial(_reduce_window_chooser_jvp_rule, min_p))


def _select_and_scatter_shape_rule(
    operand, source, init_value, select_jaxpr, select_consts, scatter_jaxpr,
    scatter_consts, window_dimensions, window_strides, padding):
  _check_shapelike("select_and_scatter", "window_dimensions", window_dimensions)
  _check_shapelike("select_and_scatter", "window_strides", window_strides)
  if len(window_dimensions) != len(window_strides):
    msg = ("select_and_scatter got inconsistent window_strides and "
           "window_dimensions: got window_strides {} and window_dimensions {}.")
    raise TypeError(msg.format(window_strides, window_dimensions))
  return operand.shape

def _select_and_scatter_translation(
  c, operand, source, init_value, select_jaxpr, select_consts, scatter_jaxpr,
  scatter_consts, window_dimensions, window_strides, padding):
  select = _reduction_computation(c, select_jaxpr, select_consts, init_value)
  scatter = _reduction_computation(c, scatter_jaxpr, scatter_consts, init_value)
  return c.SelectAndScatter(operand, select, window_dimensions, window_strides,
                            padding, source, init_value, scatter)

select_and_scatter_p = standard_primitive(
    _select_and_scatter_shape_rule, _input_dtype, 'select_and_scatter',
    _select_and_scatter_translation)


def _select_and_scatter_add_shape_rule(
    source, operand, select_prim, window_dimensions, window_strides, padding):
  return operand.shape

def _select_and_scatter_add_translation(
    c, source, operand, select_prim, window_dimensions, window_strides,
    padding):
  dtype = c.GetShape(operand).numpy_dtype()
  scalar = xla_bridge.Shape.array_shape(dtype, ())
  select = xla.primitive_computation(select_prim, scalar, scalar)
  scatter = xla.primitive_computation(add_p, scalar, scalar)
  zero = c.Constant(onp.array(0, dtype))
  return c.SelectAndScatter(operand, select, window_dimensions, window_strides,
                            padding, source, zero, scatter)

def _select_and_scatter_add_transpose(
    t, source, operand, select_prim, window_dimensions, window_strides,
    padding):
  assert source is None and operand is not None
  result = _select_and_gather_add(t, operand, select_prim, window_dimensions,
                                  window_strides, padding)
  return [result, None]

def _select_and_scatter_add_batch_rule(batched_args, batch_dims, **kwargs):
  source, operand = batched_args
  s_bdims, o_bdims = batch_dims

  if s_bdims is not None and o_bdims is not None:
    #TODO(#212): use a map construct instead of unrolling.
    source = batching.move_dim_to_front(source, s_bdims)
    operand = batching.move_dim_to_front(operand, o_bdims)
    outputs = [
        _select_and_scatter_add(s, o, **kwargs) for s, o in zip(source, operand)]
    outputs = [reshape(out, (1,) + out.shape) for out in outputs]
    outputs = concatenate(outputs, 0)
    return outputs, 0
  elif s_bdims is not None:
    #TODO(#212): use a map construct instead of unrolling.
    source = batching.move_dim_to_front(source, s_bdims)
    outputs = [
        _select_and_scatter_add(s, operand, **kwargs) for s in source]
    outputs = [reshape(out, (1,) + out.shape) for out in outputs]
    outputs = concatenate(outputs, 0)
    return outputs, 0
  elif o_bdims is not None:
    #TODO(#212): use a map construct instead of unrolling.
    operand = batching.move_dim_to_front(operand, o_bdims)
    outputs = [
        _select_and_scatter_add(source, o, **kwargs) for o in operand]
    outputs = [reshape(out, (1,) + out.shape) for out in outputs]
    outputs = concatenate(outputs, 0)
    return outputs, 0

select_and_scatter_add_p = standard_primitive(
    _select_and_scatter_add_shape_rule, _input_dtype, 'select_and_scatter_add',
    _select_and_scatter_add_translation)
ad.primitive_transposes[select_and_scatter_add_p] = \
    _select_and_scatter_add_transpose
batching.primitive_batchers[select_and_scatter_add_p] = \
    _select_and_scatter_add_batch_rule

def _select_and_gather_add_shape_rule(
    tangents, operand, select_prim, window_dimensions, window_strides, padding):
  if tangents.shape != operand.shape:
    msg = ("select_and_gather_add tangents and operand shapes must match, "
           "got {} and {}.")
    raise TypeError(msg.format(tangents.shape, operand.shape))
  return _common_reduce_window_shape_rule(operand, window_dimensions,
                                          window_strides, padding)


_UINT_DTYPES = {
  16: onp.uint16,
  32: onp.uint32,
  64: onp.uint64,
}

def _select_and_gather_add_pair_reducer(dtype, select_prim):
  bits = onp.finfo(dtype).bits
  pair_uint_dtype = _UINT_DTYPES[bits * 2]
  uint_etype = xla_bridge.dtype_to_etype_exact(_UINT_DTYPES[bits])
  etype = xla_bridge.dtype_to_etype_exact(dtype)

  c = xla_bridge.make_computation_builder("select_and_gather_pair_reducer")
  x = c.ParameterWithShape(xla_bridge.Shape.array_shape(pair_uint_dtype, ()))
  y = c.ParameterWithShape(xla_bridge.Shape.array_shape(pair_uint_dtype, ()))

  bits_const = c.Constant(pair_uint_dtype(bits), canonicalize_types=False)

  def fst(t):
    st = c.ConvertElementType(c.ShiftRightLogical(t, bits_const), uint_etype)
    return c.BitcastConvertType(st, etype)
  sx = fst(x)
  sy = fst(y)

  assert select_prim is ge_p or select_prim is le_p
  which = c.Ge(sx, sy) if select_prim is ge_p else c.Le(sx, sy)
  c.Select(which, x, y)
  return c.Build()

def _select_and_gather_add_translation(
    c, tangents, operand, select_prim, window_dimensions, window_strides,
    padding):
  # XLA doesn't yet implement ReduceWindow on tuples (Google bug b/73062247), so
  # we implement a pair-wise ReduceWindow by packing two k-bit values into
  # 2k-bit unsigned integer using bit tricks. This will only work for <= 32-bit
  # inputs (since we don't have 128-bit integer types).
  dtype = c.GetShape(operand).numpy_dtype()
  bits = onp.finfo(dtype).bits
  if bits > 32:
    raise NotImplementedError(
        "select_and_gather_add is not implemented for type larger than 32 bits")
  etype = xla_bridge.dtype_to_etype(dtype)
  uint_etype = xla_bridge.dtype_to_etype(_UINT_DTYPES[bits])
  pair_uint_dtype = _UINT_DTYPES[bits * 2]
  pair_uint_etype = xla_bridge.dtype_to_etype_exact(pair_uint_dtype)

  operand = c.BitcastConvertType(operand, uint_etype)
  tangents = c.BitcastConvertType(tangents, uint_etype)
  operand = c.ConvertElementType(operand, pair_uint_etype)
  tangents = c.ConvertElementType(tangents, pair_uint_etype)
  operand = c.ShiftLeft(
    operand, c.Constant(pair_uint_dtype(bits), canonicalize_types=False))

  assert select_prim is ge_p or select_prim is le_p
  init = -onp.inf if select_prim is ge_p else onp.inf
  init = c.BitcastConvertType(c.Constant(dtype.type(init)), uint_etype)
  init = c.ConvertElementType(init, pair_uint_etype)
  init = c.ShiftLeft(
    init, c.Constant(pair_uint_dtype(bits), canonicalize_types=False))

  xla_computation = _select_and_gather_add_pair_reducer(dtype, select_prim)
  out = c.ReduceWindow(c.Or(operand, tangents), init,
                       xla_computation, window_dimensions, window_strides,
                       padding)
  out = c.ConvertElementType(out, uint_etype)
  return c.BitcastConvertType(out, etype)

def _select_and_gather_add_transpose(
    t, tangents, operand, select_prim, window_dimensions, window_strides,
    padding):
  assert tangents is None and operand is not None
  result = _select_and_scatter_add(t, operand, select_prim, window_dimensions,
                                   window_strides, padding)
  return [result, None]

select_and_gather_add_p = standard_primitive(
    _select_and_gather_add_shape_rule, _input_dtype, 'select_and_gather_add',
    _select_and_gather_add_translation)
ad.primitive_transposes[select_and_gather_add_p] = \
    _select_and_gather_add_transpose


sort_shape = lambda operand, dimension: operand.shape

def _sort_jvp_rule(g, operand, dimension):
  _, g_out = sort_key_val(operand, g, dimension)
  return g_out

sort_p = standard_primitive(sort_shape, _input_dtype, 'sort')
ad.defjvp(sort_p, _sort_jvp_rule)


def _sort_key_val_abstract_eval(keys, values, dimension):
  return core.AbstractTuple((keys, values))

def _sort_key_val_impl(keys, values, dimension):
  out = xla.apply_primitive(sort_key_val_p, keys, values, dimension=dimension)
  sorted_keys, sorted_values = out
  return core.pack((sorted_keys, sorted_values))

def _sort_key_val_jvp(primals, tangents, dimension):
  # NOTE(mattjj): this re-sorts three times, but if we had a variadic
  # sort_key_val, or if we could apply a fixed permutation efficiently, we could
  # implement this jvp rule with a single sort. The apply_permutation primitive
  # would make the jvp (and corresponding transpose rule) faster and easier.
  # This would also be cleaner if we didn't get the sorted keys out.
  # TODO(mattjj): make sort_key_val variadic, no sorted keys out by default
  keys, values = primals
  keys_tangents, values_tangents = tangents

  val_out = sort_key_val(keys, values, dimension)

  if keys_tangents is ad_util.zero:
    keys_tangents_out = ad_util.zero
  else:
    keys_tangents_out = _sort_jvp_rule(keys_tangents, keys, dimension)

  if values_tangents is ad_util.zero:
    values_tangents_out = ad_util.zero
  else:
    values_tangents_out = _sort_jvp_rule(values_tangents, keys, dimension)

  tangents_out = keys_tangents_out, values_tangents_out
  return core.pack(val_out), ad.TangentTuple(tangents_out)

def _sort_key_val_transpose_rule(t, keys, values, dimension):
  t_keys, t_values = t
  assert t_keys is ad_util.zero
  iota = broadcasted_iota(onp.int32, keys.shape, dimension % keys.ndim)
  _, perm = sort_key_val(keys, iota)
  keys_result = ad_util.zero if keys is None else None
  values_result = sort_key_val(perm, t_values)[1] if values is None else None
  return [keys_result, values_result]

def _sort_key_val_batch_rule(batched_args, batch_dims, dimension):
  keys, values = batched_args
  keys_bdim, values_bdim = batch_dims
  assert keys_bdim is not None or values_bdim is not None
  if keys_bdim == values_bdim:
    new_dimension = dimension + (keys_bdim <= dimension)
    out = sort_key_val(keys, values, new_dimension)
    return core.pack(out), keys_bdim
  elif keys_bdim is not None and values_bdim is not None:
    keys_trans = batching.moveaxis(keys.shape[keys_bdim], values_bdim,
                                   keys_bdim, keys)
    new_dimension = dimension + (values_bdim <= dimension)
    out = sort_key_val(keys_trans, values, new_dimension)
    return core.pack(out), values_bdim
  elif keys_bdim is None:
    broadcast_dimensions = onp.delete(onp.arange(values.ndim), values_bdim)
    new_keys = broadcast_in_dim(keys, values.shape, broadcast_dimensions)
    new_dimension = dimension + (values_bdim <= dimension)
    out = sort_key_val(new_keys, values, new_dimension)
    return core.pack(out), values_bdim
  elif values_bdim is None:
    broadcast_dimensions = onp.delete(onp.arange(keys.ndim), keys_bdim)
    new_values = broadcast_in_dim(values, keys.shape, broadcast_dimensions)
    new_dimension = dimension + (keys_bdim <= dimension)
    out = sort_key_val(keys, new_values, new_dimension)
    return core.pack(out), keys_bdim
  else:
    raise Exception  # unreachable

sort_key_val_p = Primitive('sort_key_val')
sort_key_val_p.def_impl(_sort_key_val_impl)
sort_key_val_p.def_abstract_eval(_sort_key_val_abstract_eval)
xla.translations[sort_key_val_p] = partial(standard_translate, 'sort_key_val')
ad.primitive_jvps[sort_key_val_p] = _sort_key_val_jvp
ad.primitive_transposes[sort_key_val_p] = _sort_key_val_transpose_rule
batching.primitive_batchers[sort_key_val_p] = _sort_key_val_batch_rule


def _while_loop_abstract_eval(init_val, opaque_params):
  abs_out = opaque_params.val[0]
  return maybe_tracer_tuple_to_abstract_tuple(abs_out)

def _while_loop_translation_rule(c, init_val, opaque_params):
  shape = c.GetShape(init_val)
  abs_out, cond_jaxpr, cond_consts, body_jaxpr, body_consts = opaque_params.val
  cond_computation = xla.jaxpr_computation(cond_jaxpr, cond_consts, (), shape)
  body_computation = xla.jaxpr_computation(body_jaxpr, body_consts, (), shape)
  return c.While(cond_computation, body_computation, init_val)

while_p = Primitive('while')
while_p.def_impl(partial(xla.apply_primitive, while_p))
while_p.def_abstract_eval(_while_loop_abstract_eval)
xla.translations[while_p] = _while_loop_translation_rule


def _tie_in_transpose_rule(t):
  return [ad_util.zero, t]

def _tie_in_batch_rule(batched_args, batch_dims):
  y = tie_in(*batched_args)
  _, bdim_y = batch_dims
  return y, bdim_y

tie_in_p = Primitive('tie_in')
tie_in_p.def_impl(lambda x, y: y)
tie_in_p.def_abstract_eval(lambda x, y: y)
xla.translations[tie_in_p] = lambda c, x, y: y
ad.deflinear(tie_in_p, _tie_in_transpose_rule)
batching.primitive_batchers[tie_in_p] = _tie_in_batch_rule


### constants


class FilledConstant(xla.DeviceConstant):
  __slots__ = ["fill_value"]

  def __init__(self, fill_value, shape):
    assert type(fill_value) is onp.ndarray
    self.shape = shape
    self.dtype = _dtype(fill_value)
    self.ndim = len(shape)
    self.size = prod(shape)
    self._npy_value = None

    self.fill_value = fill_value

  @property
  def _value(self):
    return onp.full(self.shape, self.fill_value)

  @staticmethod
  def constant_handler(c, filled_const, canonicalize_types=True):
    return c.Broadcast(
      c.NumpyArrayConstant(filled_const.fill_value, canonicalize_types),
      filled_const.shape)


class IotaConstant(xla.DeviceConstant):
  __slots__ = ["axis"]

  def __init__(self, dtype, shape, axis):
    self.shape = shape
    self.dtype = dtype
    self.ndim = len(shape)
    self.size = prod(shape)
    self._npy_value = None

    self.axis = axis

  @property
  def _value(self):
    if self._npy_value is None:
      iota = onp.arange(self.shape[self.axis], dtype=self.dtype)
      iota = iota.reshape([self.shape[self.axis] if i == self.axis else 1
                           for i in range(self.ndim)])
      self._npy_value = onp.broadcast_to(iota, self.shape)
    return self._npy_value

  @staticmethod
  def constant_handler(c, iota_constant, canonicalize_types=True):
    dtype = iota_constant.dtype
    if canonicalize_types:
      dtype = xla_bridge.canonicalize_dtype(dtype)
    return c.BroadcastedIota(dtype, iota_constant.shape, iota_constant.axis)


class EyeConstant(xla.DeviceConstant):
  __slots__ = ["axes"]

  def __init__(self, shape, axes, dtype):
    self.shape = shape
    self.dtype = dtype
    self.ndim = len(shape)
    self.size = prod(shape)
    self._npy_value = None

    self.axes = axes

  @property
  def _value(self):
    if self._npy_value is None:
      ones = [1] * self.ndim
      iotas = [onp.arange(self.shape[axis]).reshape(subvals(ones, [(axis, -1)]))
               for axis in self.axes]
      eyes = [i1 == i2 for i1, i2 in zip(iotas[:-1], iotas[1:])]
      result = onp.asarray(_reduce(operator.and_, eyes), self.dtype)
      self._npy_value = onp.broadcast_to(result, self.shape)
    return self._npy_value

  @staticmethod
  def constant_handler(c, diag_const, canonicalize_types=True):
    if canonicalize_types:
      etype = xla_bridge.dtype_to_etype(diag_const.dtype)
    else:
      etype = xla_bridge.dtype_to_etype_exact(diag_const.dtype)
    etype = xla_bridge.dtype_to_etype(diag_const.dtype)
    iotas = [c.BroadcastedIota(onp.bool_, diag_const.shape, axis)
             for axis in diag_const.axes]
    eyes = [c.Eq(i1, i2) for i1, i2 in zip(iotas[:-1], iotas[1:])]
    return c.ConvertElementType(_reduce(c.And, eyes), etype)


for t in [FilledConstant, IotaConstant, EyeConstant]:
  xla_bridge.register_constant_handler(t, t.constant_handler)
  core.pytype_aval_mappings[t] = ConcreteArray
  xla.pytype_aval_mappings[t] = xla.pytype_aval_mappings[xla.DeviceArray]
  xla.canonicalize_dtype_handlers[t] = identity
  batching.pytype_aval_mappings[t] = make_shaped_array
  ad_util.jaxval_adders[t] = add
  ad_util.jaxval_zeros_likers[t] = zeros_like_array


### parallel

def PmapPrimitive(name):
  prim = Primitive(name)
  prim.def_impl(partial(unbound_name_error, name))
  prim.def_abstract_eval(lambda x, *args, **kwargs: x)  # default
  return prim

def unbound_name_error(primitive_name, *args, **kwargs):
  axis_name = kwargs['axis_name']
  msg = "axis name '{}' is unbound for primitive {}."
  raise NameError(msg.format(axis_name, primitive_name))


def psum_transpose_rule(t, axis_name):
  return [t]

def psum_parallel_translation_rule(c, val, device_groups):
  if len(device_groups) > 1:
    return c.CrossReplicaSum(val, device_groups)
  else:
    return c.CrossReplicaSum(val)

def psum_pmap_rule(val, axis):
  return _reduce_sum(val, [axis]), None

psum_p = PmapPrimitive('psum')
parallel.pmap_primitive_rules[psum_p] = psum_pmap_rule
pxla.parallel_translation_rules[psum_p] = psum_parallel_translation_rule
ad.deflinear(psum_p, psum_transpose_rule)

parallel.defreducer(reduce_sum_p, psum_p)


### stop-gradient

def _stop_gradient_jvp_rule(primals, tangents):
  # if we don't call stop_gradient here, we'd only peel off one autodiff tracer
  x, = primals
  return stop_gradient(x), ad_util.zero

def _stop_gradient_batch_rule(batched_args, batch_dims):
  x, = batched_args
  dim, = batch_dims
  return stop_gradient(x), dim

stop_gradient_p = Primitive('stop_gradient')
stop_gradient_p.def_impl(identity)
stop_gradient_p.def_abstract_eval(identity)
xla.translations[stop_gradient_p] = lambda c, x: x
ad.primitive_jvps[stop_gradient_p] = _stop_gradient_jvp_rule
batching.primitive_batchers[stop_gradient_p] = _stop_gradient_batch_rule


### util

def _ndim(x):
  return x.ndim


def _dilate_shape(shape, dilation):
  """Utility function for computing the shape resulting from a dilation."""
  if not onp.all(onp.greater(dilation, 0)):
    msg = "All dilations must be positive, got {}."
    raise TypeError(msg.format(dilation))
  dilation = (1,) * (len(shape) - len(dilation)) + tuple(dilation)
  return onp.multiply(dilation, onp.subtract(shape, 1)) + 1



def padtype_to_pads(in_shape, window_shape, window_strides, padding):
  """Convert padding string to list of pairs of pad values."""
  PaddingType = xla_bridge.get_xla_client().PaddingType

  if isinstance(padding, str):
    mapping = {'VALID': PaddingType.VALID, 'SAME': PaddingType.SAME}
    try:
      padding = mapping[padding.upper()]
    except KeyError:
      msg = "Unrecognized padding type: expected 'VALID' or 'SAME', got {}."
      raise RuntimeError(msg.format(padding))

  if padding == PaddingType.SAME:
    out_shape = onp.ceil(onp.true_divide(in_shape, window_strides)).astype(int)
    pad_sizes = [_max((out_size - 1) * stride + window_shape - in_size, 0)
                 for out_size, stride, window_shape, in_size
                 in zip(out_shape, window_strides, window_shape, in_shape)]
    return [(pad_size // 2, pad_size - pad_size // 2) for pad_size in pad_sizes]
  elif padding == PaddingType.VALID:
    return [(0, 0)] * len(in_shape)
  else:
    msg = "Unknown padding type: {}."
    raise TypeError(msg.format(padding))


def _check_same_dtypes(name, ignore_fp_precision, *dtypes):
  """Check that dtypes agree, possibly ignoring float precision."""
  # the `ignore_fp_precision` flag exists because the XLA shape inference logic
  # allows mixed floating point precision, but the HLO verifier often rejects it
  dtypes = list(map(onp.dtype, dtypes))  # canonicalize
  if ignore_fp_precision:
    dtypes = [
        onp.floating if onp.issubdtype(dtype, onp.floating)
        else onp.complexfloating if onp.issubdtype(dtype, onp.complexfloating)
        else dtype for dtype in dtypes]
  if len({xla_bridge.canonicalize_dtype(t) for t in dtypes}) != 1:
    if ignore_fp_precision:
      msg = ("{} requires arguments to have same dtypes up to floating point "
             "precision, got {}.")
    else:
      msg = "{} requires arguments to have the same dtypes, got {}."
    raise TypeError(msg.format(name, ", ".join(map(str, dtypes))))


def _check_conv_shapes(name, lhs_shape, rhs_shape, window_strides):
  """Check that conv shapes are valid and are consistent with window_strides."""
  if len(lhs_shape) != len(rhs_shape):
    msg = "Arguments to {} must have same rank, got {} and {}."
    raise TypeError(msg.format(name, len(lhs_shape), len(rhs_shape)))
  if len(lhs_shape) < 2:
    msg = "Arguments to {} must have rank at least 2, got {} and {}."
    raise TypeError(msg.format(name, len(lhs_shape), len(rhs_shape)))
  if lhs_shape[1] != rhs_shape[1]:
    msg = "Arguments to {} must agree on input feature size, got {} and {}."
    raise TypeError(msg.format(name, lhs_shape[1], rhs_shape[1]))
  _check_shapelike(name, "window_strides", window_strides)
  if not onp.all(onp.greater(window_strides, 0)):
    msg = "All elements of window_strides must be positive, got {}."
    raise TypeError(msg.format(window_strides))
  if len(window_strides) != len(lhs_shape) - 2:
    msg = "{} window_strides has wrong length: expected {}, got {}."
    expected_length = len(lhs_shape) - 2
    raise TypeError(msg.format(name, expected_length, len(window_strides)))


def conv_shape_tuple(lhs_shape, rhs_shape, strides, pads):
  """Compute the shape tuple of a conv given input shapes in canonical order."""
  if isinstance(pads, str):
    pads = padtype_to_pads(lhs_shape[2:], rhs_shape[2:], strides, pads)
  if len(pads) != len(lhs_shape) - 2:
    msg = "Wrong number of explicit pads for convolution: expected {}, got {}."
    raise TypeError(msg.format(len(lhs_shape) - 2, len(pads)))

  lhs_padded = onp.add(lhs_shape[2:], onp.add(*zip(*pads)))
  out_space = onp.floor_divide(
      onp.subtract(lhs_padded, rhs_shape[2:]), strides) + 1
  out_space = onp.maximum(0, out_space)
  out_shape = (lhs_shape[0], rhs_shape[0]) + tuple(out_space)
  return tuple(out_shape)


def conv_general_shape_tuple(lhs_shape, rhs_shape, window_strides, padding,
                             dimension_numbers):
  lhs_perm, rhs_perm, out_perm = conv_general_permutations(dimension_numbers)
  lhs_trans = onp.take(lhs_shape, lhs_perm)
  rhs_trans = onp.take(rhs_shape, rhs_perm)
  out_trans = conv_shape_tuple(lhs_trans, rhs_trans, window_strides, padding)
  return tuple(onp.take(out_trans, onp.argsort(out_perm)))


def _check_shapelike(fun_name, arg_name, obj):
  """Check that `obj` is a shape-like value (e.g. tuple of nonnegative ints)."""
  if not isinstance(obj, (tuple, list, onp.ndarray)):
    msg = "{} {} must be of type tuple/list/ndarray, got {}."
    raise TypeError(msg.format(fun_name, arg_name, type(obj)))
  # bool(obj) for an ndarray raises an error, so we check len
  if not len(obj):  # pylint: disable=g-explicit-length-test
    return
  obj_arr = onp.array(obj)
  if obj_arr.ndim != 1:
    msg = "{} {} must be rank 1, got {}."
    raise TypeError(msg.format(obj_arr.ndim))
  if not onp.issubdtype(obj_arr.dtype, onp.integer):
    msg = "{} {} must have every element be an integer type, got {}."
    raise TypeError(msg.format(fun_name, arg_name, tuple(map(type, obj))))
  if not (obj_arr >= 0).all():
    msg = "{} {} must have every element be nonnegative, got {}."
    raise TypeError(msg.format(fun_name, arg_name, obj))


def _dynamic_slice_indices(operand, start_indices):
  if isinstance(start_indices, (tuple, list)):
    start_indices = concatenate([reshape(i, [1]) for i in start_indices], 0)
  # map int over operand.shape to raise any dynamic-shape errors
  shape = onp.asarray(list(map(int, operand.shape)), start_indices.dtype)
  return rem(start_indices, shape)


def _const(example, val):
  return onp.array(val, _dtype(example))

_zeros = partial(full_like, fill_value=0)
_zero = partial(full_like, shape=(), fill_value=0)
_ones = partial(full_like, fill_value=1)
_one = partial(full_like, shape=(), fill_value=1)
_twos = partial(full_like, fill_value=2)
_two = partial(full_like, shape=(), fill_value=2)

_dtype = onp.result_type
_iscomplex = lambda x: onp.issubdtype(_dtype(x), onp.complexfloating)


def ranges_like(*xs):
  start = 0
  for x in xs:
    x_len = len(x)
    yield range(start, start + x_len)
    start += x_len


def remaining(original, *removed_lists):
  blacklist = set(itertools.chain(*removed_lists))
  return [i for i in original if i not in blacklist]


ConvDimensionNumbers = collections.namedtuple(
    "ConvDimensionNumbers", ["lhs_spec", "rhs_spec", "out_spec"])

def conv_dimension_numbers(lhs_shape, rhs_shape, dimension_numbers):
  """Convert from user spec of dimension_numbers to ConvDimensionNumbers.

  Args:
    lhs_shape: tuple of nonnegative integers, shape of the convolution input.
    rhs_shape: tuple of nonnegative integers, shape of the convolution kernel.
    dimension_numbers: None or a tuple/list of strings, following the
      convolution dimension number specification format in xla_client.py.

  Returns:
    A ConvDimensionNumbers namedtuple representing dimension_numbers in a
    canonical form that is handled by internal lax functions.
  """
  if len(lhs_shape) != len(rhs_shape):
    msg = "convolution requires lhs and rhs ndim to be equal, got {} and {}."
    raise TypeError(msg.format(len(lhs_shape), len(rhs_shape)))

  if dimension_numbers is None:
    iota = tuple(range(len(lhs_shape)))
    return ConvDimensionNumbers(iota, iota, iota)
  elif isinstance(dimension_numbers, (list, tuple)):
    if len(dimension_numbers) != 3:
      msg = "convolution dimension_numbers list/tuple must be length 3, got {}."
      raise TypeError(msg.format(len(dimension_numbers)))
    if not all(isinstance(elt, str) for elt in dimension_numbers):
      msg = "convolution dimension_numbers elements must be strings, got {}."
      raise TypeError(msg.format(tuple(map(type, dimension_numbers))))
    msg = ("convolution dimension_numbers[{}] must have len equal to the ndim "
           "of lhs and rhs, got {} for lhs and rhs shapes {} and {}.")
    for i, elt in enumerate(dimension_numbers):
      if len(elt) != len(lhs_shape):
        raise TypeError(msg.format(i, len(elt), lhs_shape, rhs_shape))

    lhs_spec, rhs_spec, out_spec = conv_general_permutations(dimension_numbers)
    return ConvDimensionNumbers(lhs_spec, rhs_spec, out_spec)
  else:
    msg = "convolution dimension_numbers must be tuple/list or None, got {}."
    raise TypeError(msg.format(type(dimension_numbers)))


def conv_general_permutations(dimension_numbers):
  """Utility for convolution dimension permutations relative to Conv HLO."""
  lhs_spec, rhs_spec, out_spec = dimension_numbers
  lhs_char, rhs_char, out_char = charpairs = ("N", "C"), ("O", "I"), ("N", "C")
  for i, (a, b) in enumerate(charpairs):
    if not dimension_numbers[i].count(a) == dimension_numbers[i].count(b) == 1:
      msg = ("convolution dimension_numbers[{}] must contain the characters "
             "'{}' and '{}' exatly once, got {}.")
      raise TypeError(msg.format(i, a, b, dimension_numbers[i]))
    if len(dimension_numbers[i]) != len(set(dimension_numbers[i])):
      msg = ("convolution dimension_numbers[{}] cannot have duplicate "
             "characters, got {}.")
      raise TypeError(msg.format(i, dimension_numbers[i]))
  if not (set(lhs_spec) - set(lhs_char) == set(rhs_spec) - set(rhs_char) ==
          set(out_spec) - set(out_char)):
    msg = ("convolution dimension_numbers elements must each have the same "
           "set of spatial characters, got {}.")
    raise TypeError(msg.format(dimension_numbers))

  def getperm(spec, charpair):
    spatial = (i for i, c in enumerate(spec) if c not in charpair)
    if spec is not rhs_spec:
      spatial = sorted(spatial, key=lambda i: rhs_spec.index(spec[i]))
    return (spec.index(charpair[0]), spec.index(charpair[1])) + tuple(spatial)

  lhs_perm, rhs_perm, out_perm = map(getperm, dimension_numbers, charpairs)
  return lhs_perm, rhs_perm, out_perm


def _conv_general_proto(dimension_numbers):
  assert type(dimension_numbers) is ConvDimensionNumbers
  lhs_spec, rhs_spec, out_spec = dimension_numbers
  proto = xla_bridge.xla_data_pb2.ConvolutionDimensionNumbers()
  proto.input_batch_dimension = lhs_spec[0]
  proto.input_feature_dimension = lhs_spec[1]
  proto.output_batch_dimension = out_spec[0]
  proto.output_feature_dimension = out_spec[1]
  proto.kernel_output_feature_dimension = rhs_spec[0]
  proto.kernel_input_feature_dimension = rhs_spec[1]
  proto.input_spatial_dimensions.extend(lhs_spec[2:])
  proto.kernel_spatial_dimensions.extend(rhs_spec[2:])
  proto.output_spatial_dimensions.extend(out_spec[2:])
  return proto


def _conv_general_vjp_lhs_padding(
    in_shape, window_dimensions, window_strides, out_shape, padding,
    lhs_dilation, rhs_dilation):
  lhs_dilated_shape = _dilate_shape(in_shape, lhs_dilation)
  out_dilated_shape = _dilate_shape(out_shape, window_strides)
  pad_before = onp.subtract(window_dimensions, [lo for lo, _ in padding]) - 1
  pad_after = (onp.add(lhs_dilated_shape, window_dimensions) - 1
               - out_dilated_shape - pad_before)
  return zip(pad_before, pad_after)


def _conv_general_vjp_rhs_padding(
    in_shape, window_dimensions, window_strides, out_shape, padding,
    lhs_dilation, rhs_dilation):
  lhs_dilated_shape = _dilate_shape(in_shape, lhs_dilation)
  rhs_dilated_shape = _dilate_shape(window_dimensions, rhs_dilation)
  out_dilated_shape = _dilate_shape(out_shape, window_strides)
  total_in_pad = out_dilated_shape + rhs_dilated_shape - lhs_dilated_shape - 1
  return [(pad[0], tot - pad[0]) for pad, tot in zip(padding, total_in_pad)]


def _balanced_eq(x, z, y):
  return div(select(_eq_meet(x, z), _ones(z), _zeros(z)),
             select(_eq_meet(y, z), _twos(z), _ones(z)))


def _eq_meet(a, b):
  a_dtype, b_dtype = _dtype(a), _dtype(b)
  if a_dtype != b_dtype:
    higher_dtype = onp.promote_types(a_dtype, b_dtype)
    if higher_dtype == a_dtype:
      a = convert_element_type(a, b_dtype)
    else:
      b = convert_element_type(b, a_dtype)
  return eq(a, b)


def maybe_tracer_tuple_to_abstract_tuple(tup):
  if isinstance(tup, pe.JaxprTracerTuple):
    return core.AbstractTuple(list(map(maybe_tracer_tuple_to_abstract_tuple, tup)))
  elif isinstance(tup, core.AbstractValue):
    return tup
  elif tup is None:
    return core.AbstractTuple(())  # TODO(dougalm): check this
  else:
    raise TypeError(tup)


def subvals(lst, replace):
  lst = list(lst)
  for i, v in replace:
    lst[i] = v
  return tuple(lst)


def _abstractify(x):
  # abstractify wrapper used internally for primitives like _while_loop
  if isinstance(x, core.Tracer):
    return pe.PartialVal((xla.abstractify(x.aval), core.unit))
  else:
    return pe.PartialVal((xla.abstractify(x), core.unit))<|MERGE_RESOLUTION|>--- conflicted
+++ resolved
@@ -43,13 +43,8 @@
 from .interpreters import pxla
 from .interpreters import ad
 from .interpreters import batching
-<<<<<<< HEAD
 from .interpreters import parallel as parallel_interp
-from .util import curry, safe_zip, unzip2, prod
-=======
-from .interpreters import parallel
 from .util import curry, memoize, safe_zip, unzip2, prod
->>>>>>> c935bba3
 from .tree_util import build_tree
 from .lib import xla_bridge
 
@@ -1684,19 +1679,11 @@
   else:
     raise NotImplementedError  # TODO(mattjj): handle reshape w/ dimensions
 
-<<<<<<< HEAD
-reshape_p = standard_primitive(reshape_shape_rule, reshape_dtype_rule,
-                               'reshape', reshape_translation_rule)
-ad.deflinear(reshape_p, reshape_transpose_rule)
-batching.primitive_batchers[reshape_p] = reshape_batch_rule
-parallel_interp.papply_primitive_rules[reshape_p] = reshape_papply_rule
-=======
 reshape_p = standard_primitive(_reshape_shape_rule, _reshape_dtype_rule,
                                'reshape', _reshape_translation_rule)
 ad.deflinear(reshape_p, _reshape_transpose_rule)
 batching.primitive_batchers[reshape_p] = _reshape_batch_rule
-parallel.papply_primitive_rules[reshape_p] = _reshape_papply_rule
->>>>>>> c935bba3
+parallel_interp.papply_primitive_rules[reshape_p] = _reshape_papply_rule
 
 
 def _rev_shape_rule(operand, dimensions):
@@ -1737,25 +1724,11 @@
   perm = tuple(onp.insert(onp.add(permutation, 1), bdim, 0))
   return transpose(operand, perm), 0
 
-<<<<<<< HEAD
-def transpose_papply(name, vals, dims, permutation):
-  x, = vals
-  xdim, = dims
-  return transpose(x, permutation), permutation[xdim]
-
-transpose_p = standard_primitive(transpose_shape_rule, _input_dtype,
-                                 'transpose')
-ad.deflinear(transpose_p,
-             lambda t, permutation: [transpose(t, onp.argsort(permutation))])
-batching.primitive_batchers[transpose_p] = transpose_batch_rule
-parallel_interp.papply_primitive_rules[transpose_p] = transpose_papply
-=======
 transpose_p = standard_primitive(_transpose_shape_rule, _input_dtype,
                                  'transpose')
 ad.deflinear(transpose_p,
              lambda t, permutation: [transpose(t, onp.argsort(permutation))])
 batching.primitive_batchers[transpose_p] = _transpose_batch_rule
->>>>>>> c935bba3
 
 
 def _select_shape_rule(pred, on_true, on_false):
@@ -2251,10 +2224,7 @@
                                   'reduce_sum', _reduce_sum_translation_rule)
 ad.deflinear(reduce_sum_p, _reduce_sum_transpose_rule)
 batching.defreducer(reduce_sum_p)
-<<<<<<< HEAD
 parallel_interp.defreducer(reduce_sum_p, parallel.psum_p)
-=======
->>>>>>> c935bba3
 
 
 def _reduce_chooser_shape_rule(operand, axes):
